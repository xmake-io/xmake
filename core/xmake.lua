-- project
set_project("xmake")

-- version
<<<<<<< HEAD
set_version("2.5.5", {build = "%Y%m%d%H%M"})
=======
set_version("2.5.6", {build = "%Y%m%d%H%M"})
>>>>>>> a959af20

-- set xmake min version
set_xmakever("2.2.3")

-- set warning all as error
set_warnings("all", "error")

-- set language: c99, c++11
set_languages("c99", "cxx11")

-- add release and debug modes
add_rules("mode.release", "mode.debug")
if is_mode("release") then
    set_optimize("smallest")
    if is_plat("windows") then
        add_ldflags("/LTCG")
    end
end

-- disable some compiler errors
add_cxflags("-Wno-error=deprecated-declarations", "-fno-strict-aliasing", "-Wno-error=nullability-completeness", "-Wno-error=parentheses-equality")

-- add defines
add_defines("_GNU_SOURCE=1", "_FILE_OFFSET_BITS=64", "_LARGEFILE_SOURCE")

-- for the windows platform (msvc)
if is_plat("windows") then
    add_cxflags("-MT")
    add_ldflags("-nodefaultlib:msvcrt.lib")
    add_links("kernel32", "user32", "gdi32")
end

-- for mode coverage
if is_mode("coverage") then
    add_ldflags("-coverage", "-fprofile-arcs", "-ftest-coverage")
end

-- the readline option
option("readline")
    set_showmenu(true)
    set_description("Enable or disable readline library")
    add_links("readline")
    add_cincludes("readline/readline.h")
    add_cfuncs("readline")
    add_defines("XM_CONFIG_API_HAVE_READLINE")
option_end()

-- the curses option
option("curses")
    set_showmenu(true)
    set_description("Enable or disable curses library")
    add_links("curses")
    add_cincludes("curses.h")
option_end()

-- the pdcurses option
option("pdcurses")
    set_default(true)
    set_showmenu(true)
    set_description("Enable or disable pdcurses library")
    add_defines("PDCURSES")
option_end()

-- only build xmake libraries for development?
option("onlylib")
    set_default(false)
    set_showmenu(true)
    set_description("Only build xmake libraries for development")
option_end()

-- suppress warnings
if is_plat("windows") then
    add_defines("_CRT_SECURE_NO_WARNINGS")
    add_cxflags("/utf-8")
end

-- add projects
includes("src/lua-cjson", "src/lcurses", "src/sv","src/luajit", "src/tbox", "src/xmake", "src/demo")
if is_plat("windows") then
    includes("src/pdcurses")
end<|MERGE_RESOLUTION|>--- conflicted
+++ resolved
@@ -2,11 +2,7 @@
 set_project("xmake")
 
 -- version
-<<<<<<< HEAD
-set_version("2.5.5", {build = "%Y%m%d%H%M"})
-=======
 set_version("2.5.6", {build = "%Y%m%d%H%M"})
->>>>>>> a959af20
 
 -- set xmake min version
 set_xmakever("2.2.3")
