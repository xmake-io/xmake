--!A cross-platform build utility based on Lua
--
-- Licensed under the Apache License, Version 2.0 (the "License");
-- you may not use this file except in compliance with the License.
-- You may obtain a copy of the License at
--
--     http://www.apache.org/licenses/LICENSE-2.0
--
-- Unless required by applicable law or agreed to in writing, software
-- distributed under the License is distributed on an "AS IS" BASIS,
-- WITHOUT WARRANTIES OR CONDITIONS OF ANY KIND, either express or implied.
-- See the License for the specific language governing permissions and
-- limitations under the License.
--
-- Copyright (C) 2015-present, TBOOX Open Source Group.
--
-- @author      ruki
-- @file        run.lua
--

-- imports
import("core.base.json")
import("core.base.option")
import("core.project.config")
<<<<<<< HEAD
import("detect.tools.find_cudagdb")
import("detect.tools.find_cudamemcheck")
import("detect.tools.find_gdb")
import("detect.tools.find_lldb")
import("detect.tools.find_windbg")
import("detect.tools.find_x64dbg")
import("detect.tools.find_ollydbg")
import("detect.tools.find_devenv")
import("detect.tools.find_vsjitdebugger")
import("detect.tools.find_renderdoc")
import("detect.tools.find_raddbg")
=======
>>>>>>> fffc4190
import("lib.detect.find_tool")
import("private.utils.executable_path")
import("private.action.run.runenvs")

-- run gdb
function _run_gdb(program, argv, opt)
    opt = opt or {}
    local gdb = find_tool("gdb", {program = config.get("debugger")})
    if not gdb then
        return false
    end

    -- patch arguments
    argv = argv or {}
    table.insert(argv, 1, program)
    table.insert(argv, 1, "--args")

    -- run it
    os.execv(gdb.program, argv, table.join(opt, {exclusive = true}))
    return true
end

-- run cuda-gdb
function _run_cudagdb(program, argv, opt)
    opt = opt or {}
    local gdb = find_tool("cudagdb", {program = config.get("debugger")})
    if not gdb then
        return false
    end

    -- patch arguments
    argv = argv or {}
    table.insert(argv, 1, program)
    table.insert(argv, 1, "--args")

    -- run it
    os.execv(gdb.program, argv, table.join(opt, {exclusive = true}))
    return true
end

-- run lldb
function _run_lldb(program, argv, opt)
    opt = opt or {}
    local lldb = find_tool("lldb", {program = config.get("debugger")})
    if not lldb then
        return false
    end

    -- patch arguments
    argv = argv or {}
    table.insert(argv, 1, "--")
    table.insert(argv, 1, program)
    table.insert(argv, 1, "-f")

    -- run it
    os.execv(executable_path(lldb.program), argv, table.join(opt, {exclusive = true}))
    return true
end

-- run windbg
function _run_windbg(program, argv, opt)
    local windbg = find_tool("windbg", {program = config.get("debugger")})
    if not windbg then
        return false
    end

    -- patch arguments
    argv = argv or {}
    table.insert(argv, 1, program)

    -- run it
    opt.detach = true
    os.execv(windbg.program, argv, opt)
    return true
end

-- run cuda-memcheck
function _run_cudamemcheck(program, argv, opt)
    local cudamemcheck = find_tool("cudamemcheck", {program = config.get("debugger")})
    if not cudamemcheck then
        return false
    end

    -- patch arguments
    argv = argv or {}
    table.insert(argv, 1, program)

    -- run it
    os.execv(cudamemcheck.program, argv, opt)
    return true
end

-- run x64dbg
function _run_x64dbg(program, argv, opt)
    local x64dbg = find_tool("x64dbg", {program = config.get("debugger")})
    if not x64dbg then
        return false
    end

    -- patch arguments
    argv = argv or {}
    table.insert(argv, 1, program)

    -- run it
    opt.detach = true
    os.execv(x64dbg.program, argv, opt)
    return true
end

-- run ollydbg
function _run_ollydbg(program, argv, opt)
    local ollydbg = find_tool("ollydbg", {program = config.get("debugger")})
    if not ollydbg then
        return false
    end

    -- patch arguments
    argv = argv or {}
    table.insert(argv, 1, program)

    -- run it
    opt.detach = true
    os.execv(ollydbg.program, argv, opt)
    return true
end

-- run vsjitdebugger
function _run_vsjitdebugger(program, argv, opt)
    local vsjitdebugger = find_tool("vsjitdebugger", {program = config.get("debugger")})
    if not vsjitdebugger then
        return false
    end

    -- patch arguments
    argv = argv or {}
    table.insert(argv, 1, program)

    -- run it
    opt.detach = true
    os.execv(vsjitdebugger.program, argv, opt)
    return true
end

-- run devenv
function _run_devenv(program, argv, opt)
    local devenv = find_tool("devenv", {program = config.get("debugger")})
    if not devenv then
        return false
    end

    -- patch arguments
    argv = argv or {}
    table.insert(argv, 1, "/DebugExe")
    table.insert(argv, 2, program)

    -- run it
    opt.detach = true
    os.execv(devenv.program, argv, opt)
    return true
end

-- run renderdoc
function _run_renderdoc(program, argv, opt)
    local renderdoc = find_tool("renderdoc", {program = config.get("debugger")})
    if not renderdoc then
        return false
    end

    -- build capture settings
    local environment = {}
    if opt.addenvs then
        for name, values in pairs(opt.addenvs) do
            table.insert(environment, {
                separator = "Platform style",
                type = "Append",
                value = path.joinenv(values),
                variable = name
            })
        end
    end

    if opt.setenvs then
        for name, values in pairs(opt.setenvs) do
            table.insert(environment, {
                separator = "Platform style",
                type = "Set",
                value = path.joinenv(values),
                variable = name
            })
        end
    end

    local settings = {
        rdocCaptureSettings = 1,
        settings = {
            autoStart = false,
            commandLine = table.concat(table.wrap(argv), " "),
            environment = json.mark_as_array(environment),
            executable = program,
            inject = false,
            numQueuedFrames = 0,
            queuedFrameCap = 0,
            workingDir = opt.curdir and path.absolute(opt.curdir) or "",
            options = {
                allowFullscreen = true,
                allowVSync = true,
                apiValidation = false,
                captureAllCmdLists = false,
                captureCallstacks = false,
                captureCallstacksOnlyDraws = false,
                debugOutputMute = true,
                delayForDebugger = 0,
                hookIntoChildren = false,
                refAllResources = false,
                verifyBufferAccess = false
            }
        }
    }

    -- save to temporary file
    local capturefile = os.tmpfile() .. ".cap"
    json.savefile(capturefile, settings)

    -- run renderdoc
    opt.detach = true
    opt.addenvs = nil
    opt.setenvs = nil
    os.execv(renderdoc.program, { capturefile }, opt)
    return true
end

-- run gede
function _run_gede(program, argv, opt)
    opt = opt or {}

    -- 'gede --version' return with non-zero code
    local gede = find_tool("gede", {program = config.get("debugger"), norun = true})
    if not gede then
        return false
    end

    -- patch arguments
    argv = argv or {}
    table.insert(argv, 1, program)
    table.insert(argv, 1, "--args")
    table.insert(argv, 1, "--no-show-config")

    -- run it
    os.execv(gede.program, argv, table.join(opt, {exclusive = true}))
    return true
end

-- run seergdb
function _run_seergdb(program, argv, opt)
    opt = opt or {}
    local seergdb = find_tool("seergdb", {program = config.get("debugger")})
    if not seergdb then
        return false
    end

    -- patch arguments
    argv = argv or {}
    table.insert(argv, 1, program)
    table.insert(argv, 1, "--start")

    -- run it
    os.execv(seergdb.program, argv, table.join(opt, {exclusive = true}))
    return true
end

-- run rad debugger
function _run_raddbg(program, argv, opt)

    -- find raddbg
    opt = opt or {}
    local raddbg = find_raddbg({program = config.get("debugger")})
    if not raddbg then
        return false
    end

    -- patch arguments
    argv = argv or {}
    table.insert(argv, 1, program)

    -- run it
    os.execv(raddbg, argv, table.join(opt, {exclusive = true}))
    return true
end

-- run program with debugger
--
-- @param program   the program name
-- @param argv      the program rguments
--
-- @code
--
-- import("devel.debugger")
--
-- debugger.run("test")
-- debugger.run("echo", {"hello xmake!"})
--
-- @endcode
--
function main(program, argv, opt)

    -- init debuggers
    local debuggers =
    {
        {"lldb"        , _run_lldb}
    ,   {"gdb"         , _run_gdb}
    ,   {"cudagdb"     , _run_cudagdb}
    ,   {"cudamemcheck", _run_cudamemcheck}
    ,   {"renderdoc"   , _run_renderdoc}
    ,   {"gede"        , _run_gede}
    ,   {"seergdb"     , _run_seergdb}
    }

    -- for windows target or on windows?
    if (config.plat() or os.host()) == "windows" then
        table.insert(debuggers, 1, {"windbg",           _run_windbg})
        table.insert(debuggers, 1, {"ollydbg",          _run_ollydbg})
        table.insert(debuggers, 1, {"x64dbg",           _run_x64dbg})
        table.insert(debuggers, 1, {"vsjitdebugger",    _run_vsjitdebugger})
        table.insert(debuggers, 1, {"devenv",           _run_devenv})
        table.insert(debuggers, 1, {"raddbg",           _run_raddbg})
    end

    -- get debugger from configuration
    opt = opt or {}
    local debugger = config.get("debugger")
    if debugger then

        -- try exactmatch first
        debugger = debugger:lower()
        local debuggername = path.basename(debugger)
        for _, _debugger in ipairs(debuggers) do
            if debuggername:startswith(_debugger[1]) then
                if _debugger[2](program, argv, opt) then
                    return
                end
            end
        end

        for _, _debugger in ipairs(debuggers) do
            if debugger:find(_debugger[1]) then
                if _debugger[2](program, argv, opt) then
                    return
                end
            end
        end
    else
        -- run debugger
        for _, _debugger in ipairs(debuggers) do
            if _debugger[2](program, argv, opt) then
                return
            end
        end
    end

    -- no debugger
    raise("debugger%s not found!", debugger and ("(" .. debugger .. ")") or "")
end<|MERGE_RESOLUTION|>--- conflicted
+++ resolved
@@ -22,20 +22,6 @@
 import("core.base.json")
 import("core.base.option")
 import("core.project.config")
-<<<<<<< HEAD
-import("detect.tools.find_cudagdb")
-import("detect.tools.find_cudamemcheck")
-import("detect.tools.find_gdb")
-import("detect.tools.find_lldb")
-import("detect.tools.find_windbg")
-import("detect.tools.find_x64dbg")
-import("detect.tools.find_ollydbg")
-import("detect.tools.find_devenv")
-import("detect.tools.find_vsjitdebugger")
-import("detect.tools.find_renderdoc")
-import("detect.tools.find_raddbg")
-=======
->>>>>>> fffc4190
 import("lib.detect.find_tool")
 import("private.utils.executable_path")
 import("private.action.run.runenvs")
@@ -308,10 +294,8 @@
 
 -- run rad debugger
 function _run_raddbg(program, argv, opt)
-
-    -- find raddbg
-    opt = opt or {}
-    local raddbg = find_raddbg({program = config.get("debugger")})
+    opt = opt or {}
+    local raddbg = find_tool("raddbg", {program = config.get("debugger")})
     if not raddbg then
         return false
     end
@@ -321,7 +305,7 @@
     table.insert(argv, 1, program)
 
     -- run it
-    os.execv(raddbg, argv, table.join(opt, {exclusive = true}))
+    os.execv(raddbg.program, argv, table.join(opt, {exclusive = true}))
     return true
 end
 
