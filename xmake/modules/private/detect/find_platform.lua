--- conflicted
+++ resolved
@@ -87,23 +87,6 @@
 function _find_arch(plat, arch)
     arch = arch or config.get("arch")
     if not arch then
-<<<<<<< HEAD
-        if plat == "android" then
-            arch = "armeabi-v7a"
-        elseif plat == "iphoneos" or plat == "appletvos" then
-            arch = "arm64"
-        elseif plat == "watchos" then
-            arch = "armv7k"
-        elseif plat == "wasm" then
-            arch = "wasm32"
-        elseif plat == "mingw" then
-            local mingw_chost = nil
-            if is_subhost("msys") then
-                mingw_chost = os.getenv("MINGW_CHOST")
-            end
-            if mingw_chost == "i686-w64-mingw32" then
-                arch = "i386"
-=======
         if not arch then
             arch = project.default_arch(plat)
         end
@@ -128,7 +111,6 @@
                 end
             elseif plat == "cross" then
                 arch = _find_arch_from_cross()
->>>>>>> a959af20
             else
                 arch = os.subarch()
             end
