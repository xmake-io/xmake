--- conflicted
+++ resolved
@@ -49,19 +49,6 @@
     local vcpkgdir = find_vcpkgdir()
     if vcpkgdir then
         table.insert(paths, vcpkgdir)
-<<<<<<< HEAD
-    end
-    if is_host("windows") then
-        -- attempt to read path info after running `vcpkg integrate install`
-        local pathfile = "~/../Local/vcpkg/vcpkg.path.txt"
-        if os.isfile(pathfile) then
-            local dir = io.readfile(pathfile):trim()
-            if os.isdir(dir) then
-                table.insert(paths, dir)
-            end
-        end
-=======
->>>>>>> a959af20
     end
 
     -- find program
