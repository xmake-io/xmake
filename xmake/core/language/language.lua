--!A cross-platform build utility based on Lua
--
-- Licensed under the Apache License, Version 2.0 (the "License");
-- you may not use this file except in compliance with the License.
-- You may obtain a copy of the License at
--
--     http://www.apache.org/licenses/LICENSE-2.0
--
-- Unless required by applicable law or agreed to in writing, software
-- distributed under the License is distributed on an "AS IS" BASIS,
-- WITHOUT WARRANTIES OR CONDITIONS OF ANY KIND, either express or implied.
-- See the License for the specific language governing permissions and
-- limitations under the License.
--
-- Copyright (C) 2015-present, TBOOX Open Source Group.
--
-- @author      ruki
-- @file        language.lua
--

-- define module
local language      = language or {}
local _instance     = _instance or {}

-- load modules
local os            = require("base/os")
local path          = require("base/path")
local utils         = require("base/utils")
local table         = require("base/table")
local interpreter   = require("base/interpreter")
local sandbox       = require("sandbox/sandbox")
local config        = require("project/config")
local global        = require("base/global")

-- new an instance
function _instance.new(name, info, rootdir)
    local instance    = table.inherit(_instance)
    instance._NAME    = name
    instance._INFO    = info
    instance._ROOTDIR = rootdir
    return instance
end

-- get the language configure
function _instance:get(name)

    -- the info
    local info = self._INFO:info()

    -- get if from info first
    local value = info[name]
    if value ~= nil then
        return value
    end

    -- load _g
    if self._g == nil and info.load ~= nil then

        -- load it
        local ok, results = sandbox.load(info.load)
        if not ok then
            os.raise(results)
        end

        -- save _g
        self._g = results
    end

    -- get it from _g
    return self._g[name]
end

-- get the language menu
function _instance:menu()
    return self._INFO:get("menu")
end

-- get the language name
function _instance:name()
    return self._NAME
end

-- get the source extensions
function _instance:extensions()

    -- attempt to get it from cache
    if self._EXTENSIONS then
        return self._EXTENSIONS
    end

    -- get extensions
    local extensions = {}
    for sourcekind, exts in pairs(self:sourcekinds()) do
        for _, extension in ipairs(table.wrap(exts)) do
            extensions[extension:lower()] = sourcekind
        end
    end

    -- cache it
    self._EXTENSIONS = extensions

    -- get it
    return extensions
end

-- get the rules
function _instance:rules()
    return self._INFO:get("rules")
end

-- get the source kinds
function _instance:sourcekinds()
    return self._INFO:get("sourcekinds")
end

-- get the source flags
function _instance:sourceflags()
    return self._INFO:get("sourceflags")
end

-- get the target kinds (targetkind => linkerkind)
--
-- e.g.
-- {binary = "ld", static = "ar", shared = "sh"}
--
function _instance:kinds()
    return self._INFO:get("targetkinds")
end

-- get the target flags (targetkind => linkerflag)
--
-- e.g.
-- {binary = "ldflags", static = "arflags", shared = "shflags"}
--
function _instance:targetflags()
    return self._INFO:get("targetflags")
end

-- get the mixing kinds for linker
--
-- e.g.
-- {"cc", "cxx"}
--
function _instance:mixingkinds()
    return self._INFO:get("mixingkinds")
end

-- get the language kinds
function _instance:langkinds()
    return self._INFO:get("langkinds")
end

-- get the name flags
function _instance:nameflags()

    -- attempt to get it from cache first
    if self._NAMEFLAGS then
        return self._NAMEFLAGS
    end

    -- get nameflags
    local results = {}
    for targetkind, nameflags in pairs(table.wrap(self._INFO:get("nameflags"))) do

        -- make tool info
        local toolinfo = results[targetkind] or {}
        for _, namedflag in ipairs(nameflags) do

            -- split it by '.'
            local splitinfo = namedflag:split('.', {plain = true})
            assert(#splitinfo == 2)

            -- get flag scope
            local flagscope = splitinfo[1]
            assert(flagscope)

            -- get flag info
            local flaginfo = splitinfo[2]:split(':')

            -- get flag name
            local flagname = flaginfo[1]
            assert(flagname)

            -- get check state
            local checkstate = false
            if #flaginfo == 2 and flaginfo[2] == "check" then
                checkstate = true
            end

            -- insert this flag info
            table.insert(toolinfo, {flagscope, flagname, checkstate})
        end

        -- save this tool info
        results[targetkind] = toolinfo
    end

    -- cache this results
    self._NAMEFLAGS = results

    -- ok?
    return results
end

-- the directory of language
function language._directory()
    return path.join(os.programdir(), "languages")
end

-- the interpreter
function language._interpreter()

    -- the interpreter has been initialized? return it directly
    if language._INTERPRETER then
        return language._INTERPRETER
    end

    -- init interpreter
    local interp = interpreter.new()
    assert(interp)

    -- define apis
    interp:api_define
    {
        values =
        {
            -- language.set_xxx
            "language.set_mixingkinds"
            -- language.add_xxx
        ,   "language.add_rules"
        }
    ,   script =
        {
            -- language.on_xxx
            "language.on_load"
        ,   "language.on_check_main"
        }
    ,   dictionary =
        {
            -- language.set_xxx
            "language.set_menu"
        ,   "language.set_nameflags"
        ,   "language.set_langkinds"
        ,   "language.set_sourcekinds"
        ,   "language.set_sourceflags"
        ,   "language.set_targetkinds"
        ,   "language.set_targetflags"
        }
    }
    language._INTERPRETER = interp
    return interp
end

-- load the language from the given name (c++, objc++, swift, golang, asm, ...)
function language.load(name)

    -- load all languages
    if not name then
        if not language._LANGUAGES then
            for _, name in ipairs(table.wrap(os.match(path.join(language._directory(), "*"), true))) do
                local instance, errors = language.load(path.basename(name))
                if not instance then
                    return nil, errors
                end
            end
        end
        return language._LANGUAGES
    end

    -- get it directly from cache dirst
    language._LANGUAGES = language._LANGUAGES or {}
    if language._LANGUAGES[name] then
        return language._LANGUAGES[name]
    end

    -- find the language script path
    local scriptpath = path.join(path.join(language._directory(), name), "xmake.lua")
    if not os.isfile(scriptpath) then
        return nil, string.format("the language %s not found!", name)
    end

    -- not exists?
    if not scriptpath or not os.isfile(scriptpath) then
        return nil, string.format("the language %s not found!", name)
    end

    -- get interpreter
    local interp = language._interpreter()

    -- load script
    local ok, errors = interp:load(scriptpath)
    if not ok then
        return nil, errors
    end

    -- load language
    local results, errors = interp:make("language", true, false)
    if not results and os.isfile(scriptpath) then
        return nil, errors
    end

    -- check the language name
    if not results[name] then
        return nil, string.format("the language %s not found!", name)
    end

    -- new an instance
    local instance, errors = _instance.new(name, results[name], language._interpreter():rootdir())
    if not instance then
        return nil, errors
    end
    language._LANGUAGES[name] = instance
    return instance
end

-- load the language from the given source kind: cc, cxx, mm, mxx, sc, gc, as ..
function language.load_sk(sourcekind)

    -- load all languages
    local languages, errors = language.load()
    if not languages then
        return nil, errors
    end

    -- make source kind as lower
    sourcekind = sourcekind:lower()

    -- get it directly from cache dirst
    language._LANGUAGES_OF_SK = language._LANGUAGES_OF_SK or {}
    if language._LANGUAGES_OF_SK[sourcekind] then
        return language._LANGUAGES_OF_SK[sourcekind]
    end

    -- find language instance
    local result = nil
    for _, instance in pairs(languages) do
        if instance:sourcekinds()[sourcekind] ~= nil then
            result = instance
            break
        end
    end
    if not result then
        return nil, string.format("unknown language sourcekind: %s", sourcekind)
    end
    language._LANGUAGES_OF_SK[sourcekind] = result
    return result
end

-- load the language from the given source extension: .c, .cpp, .m, .mm, .swift, .go, .s ..
function language.load_ex(extension)

    -- load all languages
    local languages, errors = language.load()
    if not languages then
        return nil, errors
    end

    -- make source extension as lower
    extension = extension:lower()

    -- get it directly from cache dirst
    language._LANGUAGES_OF_EX = language._LANGUAGES_OF_EX or {}
    if language._LANGUAGES_OF_EX[extension] then
        return language._LANGUAGES_OF_EX[extension]
    end

    -- find language instance
    local result = nil
    for _, instance in pairs(languages) do
        if instance:extensions()[extension] ~= nil then
            result = instance
            break
        end
    end
    if not result then
        return nil, string.format("unknown language source extension: %s", extension)
    end
    language._LANGUAGES_OF_EX[extension] = result
    return result
end


-- load the language apis
function language.apis()
    local apis = language._APIS
    if not apis then
        local languages, errors = language.load()
        if not languages then
            os.raise(errors)
        end
        apis = {values = {}, paths = {}, custom = {}, dictionary = {}}
        for name, instance in pairs(languages) do
            local instance_apis = instance:get("apis")
            if instance_apis then
                table.join2(apis.values,     table.wrap(instance_apis.values))
                table.join2(apis.paths,      table.wrap(instance_apis.paths))
                table.join2(apis.custom,     table.wrap(instance_apis.custom))
                table.join2(apis.dictionary, table.wrap(instance_apis.dictionary))
            end
        end
        apis.values = table.unique(apis.values)
        apis.paths  = table.unique(apis.paths)
        apis.custom = table.unique(apis.custom)
        language._APIS = apis
    end
    return apis
end

-- get language source extensions
--
-- e.g.
--
-- {
--      [".c"]      = cc
-- ,    [".cc"]     = cxx
-- ,    [".cpp"]    = cxx
-- ,    [".m"]      = mm
-- ,    [".mm"]     = mxx
-- ,    [".swift"]  = sc
-- ,    [".go"]     = gc
-- }
--
function language.extensions()
    local extensions = language._EXTENSIONS
    if not extensions then
        local languages, errors = language.load()
        if not languages then
            os.raise(errors)
        end
        extensions = {}
        for name, instance in pairs(languages) do
            table.join2(extensions, instance:extensions())
        end
        language._EXTENSIONS = extensions
    end
    return extensions
end

-- get language source kinds
--
-- e.g.
--
-- {
--      cc  = ".c"
-- ,    cxx = {".cc", ".cpp", ".cxx"}
-- ,    mm  = ".m"
-- ,    mxx = ".mm"
-- ,    sc  = ".swift"
-- ,    gc  = ".go"
-- }
--
function language.sourcekinds()
    local sourcekinds = language._SOURCEKINDS
    if not sourcekinds then
        local languages, errors = language.load()
        if not languages then
            os.raise(errors)
        end
        sourcekinds = {}
        for name, instance in pairs(languages) do
            table.join2(sourcekinds, instance:sourcekinds())
        end
        language._SOURCEKINDS = sourcekinds
    end
    return sourcekinds
end

-- get language source flags
--
-- e.g.
--
-- {
--      cc  = {"cflags", "cxflags"}
-- ,    cxx = {"cxxflags", "cxflags"}
-- ,    ...
-- }
--
function language.sourceflags()
    local sourceflags = language._SOURCEFLAGS
    if not sourceflags then
        local languages, errors = language.load()
        if not languages then
            os.raise(errors)
        end
        sourceflags = {}
        for name, instance in pairs(languages) do
            table.join2(sourceflags, instance:sourceflags())
        end
        language._SOURCEFLAGS = sourceflags
    end
    return sourceflags
end

-- get source kind of the source file name
function language.sourcekind_of(sourcefile)

    -- get the source file extension
    local extension = path.extension(sourcefile)
    if not extension then
        return nil, string.format("%s has not extension", sourcefile)
    end

    -- get extensions
    local extensions = language.extensions()

    -- get source kind from extension
    local sourcekind = extensions[extension:lower()]
    if not sourcekind then
        return nil, string.format("%s is unknown extension", extension)
    end
    return sourcekind
end

-- get extension of the source kind
function language.extension_of(sourcekind)
    local extension = table.wrap(language.sourcekinds()[sourcekind])[1]
    if not extension then
        return nil, string.format("%s is unknown source kind", sourcekind)
    end
    return extension
end

-- get linker infos(kind and flag) of the target kind and the source kinds
function language.linkerinfos_of(targetkind, sourcekinds)

    -- load linkerinfos
    local linkerinfos = language._LINKERINFOS
    if not linkerinfos then

        -- load all languages
        local languages, errors = language.load()
        if not languages then
            return nil, errors
        end

        -- make linker infos
        linkerinfos = {}
        for name, instance in pairs(languages) do
            for _, mixingkind in ipairs(table.wrap(instance:mixingkinds())) do
                local targetflags = instance:targetflags()
                for _targetkind, linkerkind in pairs(table.wrap(instance:kinds())) do

                    -- init linker info
                    linkerinfos[_targetkind] = linkerinfos[_targetkind] or {}
                    linkerinfos[_targetkind][linkerkind] = linkerinfos[_targetkind][linkerkind] or {}
                    local linkerinfo = linkerinfos[_targetkind][linkerkind]

                    -- sve linker info
                    local linkerflag = targetflags[_targetkind]
                    linkerinfo.linkerkind = linkerkind
                    if linkerflag then
                        linkerinfo.linkerflag = linkerflag
                    end
                    linkerinfo.mixingkinds = linkerinfo.mixingkinds or {}
                    linkerinfo.mixingkinds[mixingkind] = 1
                    linkerinfo.sourcecount = (linkerinfo.sourcecount or 0) + 1
                end
            end
        end
        language._LINKERINFOS = linkerinfos
    end

    -- find suitable linkers
    local results = {}
    for _, linkerinfo in pairs(table.wrap(linkerinfos[targetkind])) do

        -- match all source kinds?
        local count = 0
        for _, sourcekind in ipairs(sourcekinds) do
            count = count + (linkerinfo.mixingkinds[sourcekind] or 0)
        end
        if count == #sourcekinds then
            table.insert(results, linkerinfo)
        end
    end
    if #results > 0 then
        -- sort it by most matches
        table.sort(results, function(a, b) return a.sourcecount > b.sourcecount end)
        return results
    end

    -- not suitable linker
    return nil, string.format("no suitable linker for %s.{%s}", targetkind, table.concat(sourcekinds, ' '))
end

-- get language target kinds
--
-- e.g.
--
-- {
--      binary = {"ld", "gcld", "dcld"}
-- ,    static = {"ar", "gcar", "dcar"}
-- ,    shared = {"sh", "dcsh"}
-- }
--
function language.targetkinds()
<<<<<<< HEAD

    -- attempt to get it from cache
    if language._TARGETKINDS then
        return language._TARGETKINDS
    end

    -- load all languages
    local languages, errors = language.load()
    if not languages then
        os.raise(errors)
    end

    -- merge all for each language
    local targetkinds = {}
    for name, instance in pairs(languages) do
        for targetkind, linkerkind in pairs(table.wrap(instance:kinds())) do
            targetkinds[targetkind] = targetkinds[targetkind] or {}
            table.insert(targetkinds[targetkind], linkerkind)
=======
    local targetkinds = language._TARGETKINDS
    if not targetkinds then
        local languages, errors = language.load()
        if not languages then
            os.raise(errors)
>>>>>>> a959af20
        end
        targetkinds = {}
        for name, instance in pairs(languages) do
            for targetkind, linkerkind in pairs(table.wrap(instance:kinds())) do
                targetkinds[targetkind] = targetkinds[targetkind] or {}
                table.insert(targetkinds[targetkind], linkerkind)
            end
        end
        for targetkind, linkerkinds in pairs(targetkinds) do
            targetkinds[targetkind] = table.unique(linkerkinds)
        end
        language._TARGETKINDS = targetkinds
    end
    return targetkinds
end

-- get language kinds (langkind => sourcekind)
--
-- e.g.
--
-- {
--      c           = "cc"
-- ,    cxx         = "cxx"
-- ,    m           = "mm"
-- ,    mxx         = "mxx"
-- ,    swift       = "sc"
-- ,    go          = "gc"
-- ,    as          = "as"
-- ,    rust        = "rc"
-- ,    d           = "dc"
-- }
--
function language.langkinds()
    local langkinds = language._LANGKINDS
    if not langkinds then
        local languages, errors = language.load()
        if not languages then
            os.raise(errors)
        end
        langkinds = {}
        for name, instance in pairs(languages) do
            table.join2(langkinds, instance:langkinds())
        end
        language._LANGKINDS = langkinds
    end
    return langkinds
end

return language<|MERGE_RESOLUTION|>--- conflicted
+++ resolved
@@ -594,32 +594,11 @@
 -- }
 --
 function language.targetkinds()
-<<<<<<< HEAD
-
-    -- attempt to get it from cache
-    if language._TARGETKINDS then
-        return language._TARGETKINDS
-    end
-
-    -- load all languages
-    local languages, errors = language.load()
-    if not languages then
-        os.raise(errors)
-    end
-
-    -- merge all for each language
-    local targetkinds = {}
-    for name, instance in pairs(languages) do
-        for targetkind, linkerkind in pairs(table.wrap(instance:kinds())) do
-            targetkinds[targetkind] = targetkinds[targetkind] or {}
-            table.insert(targetkinds[targetkind], linkerkind)
-=======
     local targetkinds = language._TARGETKINDS
     if not targetkinds then
         local languages, errors = language.load()
         if not languages then
             os.raise(errors)
->>>>>>> a959af20
         end
         targetkinds = {}
         for name, instance in pairs(languages) do
