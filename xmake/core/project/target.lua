--!A cross-platform build utility based on Lua
--
-- Licensed under the Apache License, Version 2.0 (the "License");
-- you may not use this file except in compliance with the License.
-- You may obtain a copy of the License at
--
--     http://www.apache.org/licenses/LICENSE-2.0
--
-- Unless required by applicable law or agreed to in writing, software
-- distributed under the License is distributed on an "AS IS" BASIS,
-- WITHOUT WARRANTIES OR CONDITIONS OF ANY KIND, either express or implied.
-- See the License for the specific language governing permissions and
-- limitations under the License.
--
-- Copyright (C) 2015-present, TBOOX Open Source Group.
--
-- @author      ruki
-- @file        target.lua
--

-- define module
local target    = target or {}
local _instance = _instance or {}

-- load modules
local bit             = require("bit")
local os              = require("base/os")
local path            = require("base/path")
local utils           = require("base/utils")
local table           = require("base/table")
local baseoption      = require("base/option")
local deprecated      = require("base/deprecated")
local memcache        = require("cache/memcache")
local rule            = require("project/rule")
local option          = require("project/option")
local config          = require("project/config")
local policy          = require("project/policy")
local project_package = require("project/package")
local tool            = require("tool/tool")
local linker          = require("tool/linker")
local compiler        = require("tool/compiler")
local toolchain       = require("tool/toolchain")
local platform        = require("platform/platform")
local environment     = require("platform/environment")
local language        = require("language/language")
local sandbox         = require("sandbox/sandbox")
local sandbox_module  = require("sandbox/modules/import/core/sandbox/module")

-- new a target instance
function _instance.new(name, info, project)
    local instance     = table.inherit(_instance)
    instance._NAME     = name
    instance._INFO     = info
    instance._PROJECT  = project
    instance._CACHEID  = 1
    return instance
end

-- get memcache
function _instance:_memcache()
    local cache = self._MEMCACHE
    if not cache then
        cache = memcache.cache("core.project.target." .. tostring(self))
        self._MEMCACHE = cache
    end
    return cache
end

-- load rule, move cache to target
function _instance:_load_rule(ruleinst, suffix)

    -- init cache
    local key = ruleinst:name() .. (suffix and ("_" .. suffix) or "")
    local cache = self._RULES_LOADED or {}

    -- do load
    if cache[key] == nil then
        local on_load = ruleinst:script("load" .. (suffix and ("_" .. suffix) or ""))
        if on_load then
            local ok, errors = sandbox.load(on_load, self)
            cache[key] = {ok, errors}
        else
            cache[key] = {true}
        end
    end

    -- save cache
    self._RULES_LOADED = cache

    -- return results
    local results = cache[key]
    if results then
        return results[1], results[2]
    end
end

-- load rules
function _instance:_load_rules(suffix)
    for _, r in ipairs(self:orderules()) do
        local ok, errors = self:_load_rule(r, suffix)
        if not ok then
            return false, errors
        end
    end
    return true
end

-- do before_load target and rules
function _instance:_load_before()

    -- do before_load with target rules
    local ok, errors = self:_load_rules("before")
    if not ok then
        return false, errors
    end
    return true
end

-- do load target and rules
function _instance:_load()

    -- do load with target rules
    local ok, errors = self:_load_rules()
    if not ok then
        return false, errors
    end

    -- do load for target
    local on_load = self:script("load")
    if on_load then
        ok, errors = sandbox.load(on_load, self)
        if not ok then
            return false, errors
        end
    end
    return true
end

-- do after_load target and rules
function _instance:_load_after()

    -- enter the environments of the target packages
    local oldenvs = os.addenvs(self:pkgenvs())

    -- do after_load with target rules
    local ok, errors = self:_load_rules("after")
    if not ok then
        return false, errors
    end

    -- leave the environments of the target packages
    os.setenvs(oldenvs)
    return true
end

-- get the copied files
function _instance:_copiedfiles(filetype, outputdir, pathfilter)

    -- no copied files?
    local copiedfiles = self:get(filetype)
    if not copiedfiles then return end

    -- get the extra information
    local extrainfo = table.wrap(self:get("__extra_" .. filetype))

    -- get the source paths and destinate paths
    local srcfiles = {}
    local dstfiles = {}
    local fileinfos = {}
    for _, copiedfile in ipairs(table.wrap(copiedfiles)) do

        -- get the root directory
        local rootdir, count = copiedfile:gsub("|.*$", ""):gsub("%(.*%)$", "")
        if count == 0 then
            rootdir = nil
        end

        -- remove '(' and ')'
        local srcpaths = copiedfile:gsub("[%(%)]", "")
        if srcpaths then

            -- get the source paths
            srcpaths = os.match(srcpaths)
            if srcpaths and #srcpaths > 0 then

                -- add the source copied files
                table.join2(srcfiles, srcpaths)

                -- the copied directory exists?
                if outputdir then

                    -- get the file info
                    local fileinfo = extrainfo[copiedfile] or {}

                    -- get the prefix directory
                    local prefixdir = fileinfo.prefixdir

                    -- add the destinate copied files
                    for _, srcpath in ipairs(srcpaths) do

                        -- get the destinate directory
                        local dstdir = outputdir
                        if prefixdir then
                            dstdir = path.join(dstdir, prefixdir)
                        end

                        -- the destinate file
                        local dstfile = nil
                        if rootdir then
                            dstfile = path.absolute(path.relative(srcpath, rootdir), dstdir)
                        else
                            dstfile = path.join(dstdir, path.filename(srcpath))
                        end
                        assert(dstfile)

                        -- modify filename
                        if fileinfo.filename then
                            dstfile = path.join(path.directory(dstfile), fileinfo.filename)
                        end

                        -- filter the destinate file path
                        if pathfilter then
                            dstfile = pathfilter(dstfile, fileinfo)
                        end

                        -- add it
                        table.insert(dstfiles, dstfile)
                        table.insert(fileinfos, fileinfo)
                    end
                end
            end
        end
    end
    return srcfiles, dstfiles, fileinfos
end

-- get the visibility, private: 1, interface: 2, public: 3 = 1 | 2
function _instance:_visibility(opt)
    local visibility = 1
    if opt then
        if opt.interface then
            visibility = 2
        elseif opt.public then
            visibility = 3
        end
    end
    return visibility
end

-- invalidate the previous cache
function _instance:_invalidate(name)
    self._CACHEID = self._CACHEID + 1
    self._POLICIES = nil
    -- we need flush the source files cache if target/files are modified, e.g. `target:add("files", "xxx.c")`
    if name == "files" then
        self._SOURCEFILES = nil
    end
end

-- get the target info
--
-- e.g.
--
-- default: get private
--  - target:get("cflags")
--  - target:get("cflags", {private = true})
--
-- get private and interface
--  - target:get("cflags", {public = true})
--
-- get interface
--  - target:get("cflags", {interface = true})
--
-- get raw reference of values
--  - target:get("cflags", {rawref = true})
--
function _instance:get(name, opt)

    -- get values
    local values = self._INFO:get(name)

    -- get thr required visibility
    local vs_private   = 1
    local vs_interface = 2
    local vs_public    = 3 -- all
    local vs_required  = self:_visibility(opt)

    -- get all values? (private and interface)
    if vs_required == vs_public or (opt and opt.rawref) then
        return values
    end

    -- get the extra configuration
    local extraconf = self:extraconf(name)
    if extraconf then
        -- filter values for public, private or interface if be not dictionary
        if not table.is_dictionary(values) then
            local results = {}
            for _, value in ipairs(table.wrap(values)) do
                local vs_conf = self:_visibility(extraconf[value])
                if bit.band(vs_required, vs_conf) ~= 0 then
                    table.insert(results, value)
                end
            end
            if #results > 0 then
                return table.unwrap(results)
            end
        else
            return values
        end
    else
        -- only get thr private values
        if bit.band(vs_required, vs_private) ~= 0 then
            return values
        end
    end
end

-- get values from target dependencies
function _instance:get_from_deps(name, opt)
    local values = {}
    local orderdeps = self:orderdeps()
    local total = #orderdeps
    for idx, _ in ipairs(orderdeps) do
        local dep = orderdeps[total + 1 - idx]
        local depinherit = self:extraconf("deps", dep:name(), "inherit")
        if depinherit == nil or depinherit then
            table.join2(values, dep:get(name, opt))
            table.join2(values, dep:get_from_opts(name, opt))
            table.join2(values, dep:get_from_pkgs(name, opt))
        end
    end
    return values
end

-- get values from target options with {interface|public = ...}
function _instance:get_from_opts(name, opt)
    local values = {}
    for _, opt_ in ipairs(self:orderopts(opt)) do
        table.join2(values, table.wrap(opt_:get(name)))
    end
    return values
end

-- get values from target packages with {interface|public = ...}
function _instance:get_from_pkgs(name, opt)
    local values = {}
    for _, pkg in ipairs(self:orderpkgs(opt)) do
        -- uses them instead of the builtin configs if exists extra package config
        -- e.g. `add_packages("xxx", {links = "xxx"})`
        local configinfo = self:pkgconfig(pkg:name())
        if configinfo and configinfo[name] then
            table.join2(values, configinfo[name])
        else
            -- uses the builtin package configs
            table.join2(values, pkg:get(name))
        end
    end
    return values
end

-- set the value to the target info
function _instance:set(name, ...)
    self._INFO:apival_set(name, ...)
    self:_invalidate(name)
end

-- add the value to the target info
function _instance:add(name, ...)
    self._INFO:apival_add(name, ...)
    self:_invalidate(name)
end

-- remove the value to the target info
function _instance:del(name, ...)
    self._INFO:apival_del(name, ...)
    self:_invalidate(name)
end

-- get the extra configuration
function _instance:extraconf(name, item, key)
    return self._INFO:extraconf(name, item, key)
end

-- get user private data
function _instance:data(name)
    return self._DATA and self._DATA[name]
end

-- set user private data
function _instance:data_set(name, data)
    self._DATA = self._DATA or {}
    self._DATA[name] = data
end

-- add user private data
function _instance:data_add(name, data)
    self._DATA = self._DATA or {}
    self._DATA[name] = table.unwrap(table.join(self._DATA[name] or {}, data))
end

-- get values
function _instance:values(name, sourcefile)

    -- get values from the source file first
    local values = {}
    if sourcefile then
        local fileconfig = self:fileconfig(sourcefile)
        if fileconfig then
            local filevalues = fileconfig.values
            if filevalues then
                -- we use '_' to simplify setting, for example:
                --
                -- add_files("xxx.mof", {values = {wdk_mof_header = "xxx.h"}})
                -- add_files("xxx.mof", {values = {["wdk.mof.header"] = "xxx.h"}})
                --
                table.join2(values, filevalues[name] or filevalues[name:gsub("%.", "_")])
            end
        end
    end

    -- get values from target
    table.join2(values, self:get("values." .. name))
    if #values > 0 then
        values = table.unwrap(values)
    else
        values = nil
    end
    return values
end

-- set values
function _instance:values_set(name, ...)
    self:set("values." .. name, ...)
end

-- add values
function _instance:values_add(name, ...)
    self:add("values." .. name, ...)
end

-- get the target info
function _instance:info()
    return self._INFO:info()
end

-- get the type: target
function _instance:type()
    return "target"
end

-- get the target name
function _instance:name()
    return self._NAME
end

-- get the target kind
function _instance:kind()
    return self:get("kind") or "binary"
end

-- get the target kind (deprecated)
function _instance:targetkind()
    return self:kind()
end

-- get the platform of this target
function _instance:plat()
    return self:get("plat") or config.get("plat") or os.host()
end

-- get the architecture of this target
function _instance:arch()
    return self:get("arch") or config.get("arch") or os.arch()
end

-- the current target is belong to the given platforms?
function _instance:is_plat(...)
    local plat = self:plat()
    for _, v in ipairs(table.join(...)) do
        if v and plat == v then
            return true
        end
    end
end

-- the current target is belong to the given architectures?
function _instance:is_arch(...)
    local arch = self:arch()
    for _, v in ipairs(table.join(...)) do
        if v and arch:find("^" .. v:gsub("%-", "%%-") .. "$") then
            return true
        end
    end
end

-- get the platform instance
function _instance:platform()
    local platform_inst = self._PLATFORM
    if platform_inst == nil then
        platform_inst, errors = platform.load(self:plat(), self:arch())
        if not platform_inst then
            os.raise(errors)
        end
        self._PLATFORM = platform_inst
    end
    return platform_inst
end

-- get the cache key
function _instance:cachekey()
    return string.format("%s_%d", tostring(self), self._CACHEID)
end

-- get the target version
function _instance:version()

    -- get version and build version
    local version = self:get("version")
    local version_build = nil
    if version then
        local version_extra = self:get("__extra_version")
        if version_extra then
            version_build = self._VERSION_BUILD
            if not version_build then
                version_build = table.wrap(version_extra[version]).build
                if type(version_build) == "string" then
                    version_build = os.date(version_build, os.time())
                    self._VERSION_BUILD = version_build
                end
            end
        end
    end
    return version, version_build
end

-- get the target license
function _instance:license()
    return self:get("license")
end

-- get the target policy
function _instance:policy(name)
    local policies = self._POLICIES
    if not policies then
        policies = self:get("policy")
        self._POLICIES = policies
        if policies then
            local defined_policies = policy.policies()
            for name, _ in pairs(policies) do
                if not defined_policies[name] then
                    utils.warning("unknown policy(%s), please run `xmake l core.project.policy.policies` if you want to all policies", name)
                end
            end
        end
    end
    return policy.check(name, policies and policies[name])
end

-- get the base name of target file
function _instance:basename()
    local filename = self:get("filename")
    if filename then
        return path.basename(filename)
    end
    return self:get("basename") or self:name()
end

-- get the target linker
function _instance:linker()

    -- get it from cache first
    if self._LINKER then
        return self._LINKER
    end

    -- get the linker instance
    local instance, errors = linker.load(self:kind(), self:sourcekinds(), self)
    if not instance then
        os.raise(errors)
    end
    self._LINKER = instance
    return instance
end

-- make linking command for this target
function _instance:linkcmd(objectfiles)
    return self:linker():linkcmd(objectfiles or self:objectfiles(), self:targetfile(), {target = self})
end

-- make linking arguments for this target
function _instance:linkargv(objectfiles)
    return self:linker():linkargv(objectfiles or self:objectfiles(), self:targetfile(), {target = self})
end

-- make link flags for the given target
function _instance:linkflags()
    return self:linker():linkflags({target = self})
end

-- get the given dependent target
function _instance:dep(name)
    local deps = self:deps()
    if deps then
        return deps[name]
    end
end

-- get target deps
function _instance:deps()
    return self._DEPS
end

-- get target ordered deps
function _instance:orderdeps()
    return self._ORDERDEPS
end

-- get target rules
function _instance:rules()
    return self._RULES
end

-- get target ordered rules
function _instance:orderules()
    return self._ORDERULES
end

-- get target rule from the given rule name
function _instance:rule(name)
    if self._RULES then
        return self._RULES[name]
    end
end

-- is phony target?
function _instance:is_phony()
    local targetkind = self:kind()
    return not targetkind or targetkind == "phony"
end

-- is binary target?
function _instance:is_binary()
    return self:kind() == "binary"
end

-- is shared library target?
function _instance:is_shared()
    return self:kind() == "shared"
end

-- is static library target?
function _instance:is_static()
    return self:kind() == "static"
end

-- is library target?
function _instance:is_library()
    return self:is_static() or self:is_shared()
end

-- is default target?
function _instance:is_default()
    local default = self:get("default")
    return default == nil or default == true
end

-- is enabled?
function _instance:is_enabled()
    return self:get("enabled") ~= false
end

-- get the enabled option
function _instance:opt(name)
    return self:opts()[name]
end

-- get the enabled options
function _instance:opts()

    -- attempt to get it from cache first
    if self._OPTS_ENABLED then
        return self._OPTS_ENABLED
    end

    -- load options if be enabled
    self._OPTS_ENABLED = {}
    for _, opt in ipairs(self:orderopts()) do
        self._OPTS_ENABLED[opt:name()] = opt
    end

    -- get it
    return self._OPTS_ENABLED
end

-- get the enabled ordered options with {public|interface = ...}
function _instance:orderopts(opt)
    opt = opt or {}
    local cachekey = "orderopts"
    if opt.public then
        cachekey = cachekey .. "_public"
    elseif opt.interface then
        cachekey = cachekey .. "_interface"
    end
    local orderopts = self:_memcache():get(cachekey)
    if not orderopts then

        -- load options if be enabled
        orderopts = {}
        for _, name in ipairs(table.wrap(self:get("options"))) do
            local opt_ = nil
            if config.get(name) then opt_ = option.load(name) end
            if opt_ then
                table.insert(orderopts, opt_)
            end
        end

        -- load options from packages if no require info, be compatible with the option package in (*.pkg)
        for _, name in ipairs(table.wrap(self:get("packages"))) do
            if not project_package.load(name) then
                local opt_ = nil
                if config.get(name) then opt_ = option.load(name) end
                if opt_ then
                    table.insert(orderopts, opt_)
                end
            end
        end
        self:_memcache():set(cachekey, orderopts)
    end
    return orderopts
end

-- get the enabled package
function _instance:pkg(name)
    return self:pkgs()[name]
end

-- get the enabled packages
function _instance:pkgs()

    -- attempt to get it from cache first
    if self._PKGS_ENABLED then
        return self._PKGS_ENABLED
    end

    -- load packages if be enabled
    self._PKGS_ENABLED = {}
    for _, pkg in ipairs(self:orderpkgs()) do
        self._PKGS_ENABLED[pkg:name()] = pkg
    end
    return self._PKGS_ENABLED
end

-- get the required packages with {interface|public = ..}
function _instance:orderpkgs(opt)
    opt = opt or {}
    local cachekey = "orderpkgs"
    if opt.public then
        cachekey = cachekey .. "_public"
    elseif opt.interface then
        cachekey = cachekey .. "_interface"
    end
    local packages = self:_memcache():get(cachekey)
    if not packages then
        packages = {}
        local requires = self._PROJECT.required_packages()
        if requires then
            for _, packagename in ipairs(table.wrap(self:get("packages", opt))) do
                local pkg = requires[packagename]
                if pkg and pkg:enabled() then
                    table.insert(packages, pkg)
                end
            end
        end
        self:_memcache():set(cachekey, packages)
    end
    return packages
end

-- get the environments of packages
function _instance:pkgenvs()
    local pkgenvs = self._PKGENVS
    if pkgenvs == nil then
        for _, pkgname in ipairs(table.wrap(self:get("packages"))) do
            local pkg = self:pkg(pkgname)
            if pkg then
                local envs = pkg:get("envs")
                if envs then
                    for name, values in pairs(envs) do
                        if type(values) == "table" then
                            values = path.joinenv(values)
                        end
                        pkgenvs = pkgenvs or {}
                        if pkgenvs[name] then
                            pkgenvs[name] = pkgenvs[name] .. path.envsep() .. values
                        else
                            pkgenvs[name] = values
                        end
                    end
                end
            end
        end
        self._PKGENVS = pkgenvs or false
    end
    return pkgenvs or nil
end

-- get the config info of the given package
function _instance:pkgconfig(pkgname)
    local extra_packages = self:get("__extra_packages")
    if extra_packages then
        return extra_packages[pkgname]
    end
end

-- get the object files directory
function _instance:objectdir(opt)

    -- the object directory
    local objectdir = self:get("objectdir")
    if not objectdir then
        objectdir = path.join(config.buildir(), ".objs")
    end
    objectdir = path.join(objectdir, self:name())

    -- get root directory of target
    if opt and opt.root then
        return objectdir
    end

    -- append plat sub-directory
    local plat = self:plat()
    if plat then
        objectdir = path.join(objectdir, plat)
    end

    -- append arch sub-directory
    local arch = self:arch()
    if arch then
        objectdir = path.join(objectdir, arch)
    end

    -- append mode sub-directory
    local mode = config.get("mode")
    if mode then
        objectdir = path.join(objectdir, mode)
    end
    return objectdir
end

-- get the dependent files directory
function _instance:dependir(opt)

    -- init the dependent directory
    local dependir = self:get("dependir")
    if not dependir then
        dependir = path.join(config.buildir(), ".deps")
    end
    dependir = path.join(dependir, self:name())

    -- get root directory of target
    if opt and opt.root then
        return dependir
    end

    -- append plat sub-directory
    local plat = self:plat()
    if plat then
        dependir = path.join(dependir, plat)
    end

    -- append arch sub-directory
    local arch = self:arch()
    if arch then
        dependir = path.join(dependir, arch)
    end

    -- append mode sub-directory
    local mode = config.get("mode")
    if mode then
        dependir = path.join(dependir, mode)
    end
    return dependir
end

-- get the autogen files directory
function _instance:autogendir(opt)

    -- the autogen directory
    local autogendir = path.join(config.buildir(), ".gens", self:name())

    -- get root directory of target
    if opt and opt.root then
        return autogendir
    end

    -- append plat sub-directory
    local plat = self:plat()
    if plat then
        autogendir = path.join(autogendir, plat)
    end

    -- append arch sub-directory
    local arch = self:arch()
    if arch then
        autogendir = path.join(autogendir, arch)
    end

    -- append mode sub-directory
    local mode = config.get("mode")
    if mode then
        autogendir = path.join(autogendir, mode)
    end
    return autogendir
end

-- get the autogen file path from the given source file path
function _instance:autogenfile(sourcefile, opt)

    -- get relative directory in the autogen directory
    local relativedir = nil
    local origindir  = path.directory(path.absolute(sourcefile))
    local autogendir = path.absolute(self:autogendir())
    if origindir:startswith(autogendir) then
        relativedir = path.join("gens", path.relative(origindir, autogendir))
    end

    -- get relative directory in the source directory
    if not relativedir then
        relativedir = path.directory(sourcefile)
    end

    -- translate path
    --
    -- e.g.
    --
    -- src/xxx.c
    --      project/xmake.lua
    --          build/.objs
    --          build/.gens
    --
    -- objectfile: project/build/.objs/xxxx/../../xxx.c will be out of range for objectdir
    -- autogenfile: project/build/.gens/xxxx/../../xxx.c will be out of range for autogendir
    --
    -- we need replace '..' to '__' in this case
    --
    if path.is_absolute(relativedir) and os.host() == "windows" then
        relativedir = relativedir:gsub(":[\\/]*", '\\') -- replace C:\xxx\ => C\xxx\
    end
    relativedir = relativedir:gsub("%.%.", "__")
    local rootdir = (opt and opt.rootdir) and opt.rootdir or self:autogendir()
    if relativedir ~= "." then
        rootdir = path.join(rootdir, relativedir)
    end
    return path.join(rootdir, (opt and opt.filename) and opt.filename or path.filename(sourcefile))
end

-- get the target directory
function _instance:targetdir()

    -- the target directory
    local targetdir = self:get("targetdir")
    if not targetdir then

        -- get build directory
        targetdir = config.buildir()

        -- append plat sub-directory
        local plat = self:plat()
        if plat then
            targetdir = path.join(targetdir, plat)
        end

        -- append arch sub-directory
        local arch = self:arch()
        if arch then
            targetdir = path.join(targetdir, arch)
        end

        -- append mode sub-directory
        local mode = config.get("mode")
        if mode then
            targetdir = path.join(targetdir, mode)
        end
    end
    return targetdir
end

-- get the target file name
function _instance:filename()

    -- only compile objects? no target file
    local targetkind = self:kind()
    if targetkind == "object" then
        return
    end

    -- make the target file name and attempt to use the format of linker first
    local filename = self:get("filename")
    if not filename then
        local prefixname = self:get("prefixname")
        local suffixname = self:get("suffixname")
        local extension  = self:get("extension")
        filename = target.filename(self:basename(), targetkind, {
            plat = self:plat(), arch = self:arch(),
            prefixname = prefixname,
            suffixname = suffixname,
            extension = extension,
            format = self:linker():format(targetkind)})
    end
    return filename
end

-- get the link name only for static/shared library
function _instance:linkname()
    if self:is_static() or self:is_shared() then
        local filename = self:get("filename")
        if filename then
            return target.linkname(filename)
        else
            local linkname = self:basename()
            local suffixname = self:get("suffixname")
            if suffixname then
                linkname = linkname .. suffixname
            end
            return linkname
        end
    end
end

-- get the target file
function _instance:targetfile()
    local filename = self:filename()
    if filename then
        return path.join(self:targetdir(), filename)
    end
end

-- get the symbol file
function _instance:symbolfile()

    -- the target directory
    local targetdir = self:targetdir()
    assert(targetdir and type(targetdir) == "string")

    -- the symbol file name
    local filename = target.filename(self:basename(), "symbol", {plat = self:plat(), arch = self:arch()})
    assert(filename)

    -- make the symbol file path
    return path.join(targetdir, filename)
end

-- get the script directory of xmake.lua
function _instance:scriptdir()
    return self:get("__scriptdir")
end

-- TODO get header directory (deprecated)
function _instance:headerdir()
    return self:get("headerdir") or config.buildir()
end

-- get configuration output directory
function _instance:configdir()
    return self:get("configdir") or config.buildir()
end

-- get run directory
function _instance:rundir()
    return baseoption.get("workdir") or self:get("rundir") or path.directory(self:targetfile())
end

-- get install directory
function _instance:installdir()

    -- get it from the cache
    local installdir = baseoption.get("installdir")
    if not installdir then

        -- DESTDIR: be compatible with https://www.gnu.org/prep/standards/html_node/DESTDIR.html
        installdir = self:get("installdir") or os.getenv("INSTALLDIR") or os.getenv("PREFIX") or os.getenv("DESTDIR") or platform.get("installdir")
        if installdir then
            installdir = installdir:trim()
        end
    end
    return installdir
end

-- get rules of the source file
function _instance:filerules(sourcefile)

    -- add rules from file config
    local rules = {}
    local override = false
    local fileconfig = self:fileconfig(sourcefile)
    if fileconfig then
        local filerules = fileconfig.rules or fileconfig.rule
        if filerules then
            override = filerules.override
            for _, rulename in ipairs(table.wrap(filerules)) do
                local r = self._PROJECT.rule(rulename) or rule.rule(rulename)
                if r then
                    table.insert(rules, r)
                end
            end
        end
    end
    -- override? e.g. add_files("src/*.c", {rules = {"xxx", override = true}})
    if override then
        return rules, true
    end

    -- load all rules for this target with sourcekinds and extensions
    local key2rules = self._KEY2RULES
    if not key2rules then
        key2rules = {}
        for _, r in pairs(table.wrap(self:rules())) do
            for _, sourcekind in ipairs(table.wrap(r:get("sourcekinds"))) do
                key2rules[sourcekind] = key2rules[sourcekind] or {}
                table.insert(key2rules[sourcekind], r)
            end
            for _, extension in ipairs(table.wrap(r:get("extensions"))) do
                extension = extension:lower()
                key2rules[extension] = key2rules[extension] or {}
                table.insert(key2rules[extension], r)
            end
        end
        self._KEY2RULES = key2rules
    end

    -- get target rules from the given sourcekind or extension
    local filename = path.filename(sourcefile):lower()
    for _, r in ipairs(table.wrap(key2rules[path.extension(filename, 2)] or
                                  key2rules[path.extension(filename)] or
                                  key2rules[self:sourcekind_of(filename)])) do
        table.insert(rules, r)
    end
    return rules
end

-- get the config info of the given source file
function _instance:fileconfig(sourcefile)

    -- get files config
    local filesconfig = self._FILESCONFIG
    if not filesconfig then
        filesconfig = {}
        for filepath, fileconfig in pairs(table.wrap(self:get("__extra_files"))) do

            -- match source files
            local results = os.match(filepath)
            if #results == 0 then
                local sourceinfo = (self:get("__sourceinfo_files") or {})[filepath] or {}
                utils.warning("cannot match %s(%s).add_files(\"%s\") at %s:%d", self:type(), self:name(), filepath, sourceinfo.file or "", sourceinfo.line or -1)
            end

            -- process source files
            for _, file in ipairs(results) do

                -- convert to the relative path
                if path.is_absolute(file) then
                    file = path.relative(file, os.projectdir())
                end

                -- save it
                filesconfig[file] = fileconfig
            end
        end
        self._FILESCONFIG = filesconfig
    end

    -- get file config
    return filesconfig[sourcefile]
end

-- set the config info to the given source file
function _instance:fileconfig_set(sourcefile, info)

    -- get files config
    local filesconfig = self._FILESCONFIG or {}

    -- set config info
    filesconfig[sourcefile] = info

    -- update files config
    self._FILESCONFIG = filesconfig
end

-- get the source files
function _instance:sourcefiles()

    -- cached? return it directly
    if self._SOURCEFILES then
        return self._SOURCEFILES, false
    end

    -- get files
    local files = self:get("files")
    if not files then
        return {}, false
    end

    -- match files
    local i = 1
    local count = 0
    local sourcefiles = {}
    local sourcefiles_deleted = {}
    local sourcefiles_inserted = {}
    local deleted_count = 0
    local targetcache = memcache.cache("core.project.target")
    for _, file in ipairs(table.wrap(files)) do

        -- mark as deleted files?
        local deleted = false
        if file:startswith("__del_") then
            file = file:sub(7)
            deleted = true
        end

        -- find source files and try to cache the matching results of os.match across targets
        -- @see https://github.com/xmake-io/xmake/issues/1353
        local results = targetcache:get2("sourcefiles", file)
        if not results then
            if deleted then
                results = {file}
            else
                results = os.files(file)
                if #results == 0 then
                    -- attempt to find source directories if maybe compile it as directory with the custom rules
                    if #self:filerules(file) > 0 then
                        results = os.dirs(file)
                    end
                end
<<<<<<< HEAD
=======

                -- Even if the current source file does not exist yet, we always add it.
                -- This is usually used for some rules that automatically generate code files,
                -- because they ensure that the code files have been generated before compilation.
                --
                -- @see https://github.com/xmake-io/xmake/issues/1540
                --
                -- e.g. add_files("src/test.c", {always_added = true})
                --
                if #results == 0 and self:extraconf("files", file, "always_added") then
                    results = {file}
                end
>>>>>>> a959af20
            end
            targetcache:set2("sourcefiles", file, results)
        end
        if #results == 0 then
            local sourceinfo = (self:get("__sourceinfo_files") or {})[file] or {}
            utils.warning("cannot match %s(%s).%s_files(\"%s\") at %s:%d", self:type(), self:name(), (deleted and "del" or "add"), file, sourceinfo.file or "", sourceinfo.line or -1)
        end

        -- process source files
        for _, sourcefile in ipairs(results) do

            -- convert to the relative path
            if path.is_absolute(sourcefile) then
                sourcefile = path.relative(sourcefile, os.projectdir())
            end

            -- add or delete it
            if deleted then
                deleted_count = deleted_count + 1
                table.insert(sourcefiles_deleted, sourcefile)
            elseif not sourcefiles_inserted[sourcefile] then
                table.insert(sourcefiles, sourcefile)
                sourcefiles_inserted[sourcefile] = true
            end
        end
    end

    -- remove all deleted source files
    if deleted_count > 0 then
        for i = #sourcefiles, 1, -1 do
            local sourcefile = sourcefiles[i]
            for _, deletefile in ipairs(sourcefiles_deleted) do
                local pattern = path.translate(deletefile:gsub("|.*$", ""))
                if pattern:sub(1, 2):find('%.[/\\]') then
                    pattern = pattern:sub(3)
                end
                pattern = path.pattern(pattern)
                if sourcefile:match(pattern) then
                    table.remove(sourcefiles, i)
                end
            end
        end
    end
    self._SOURCEFILES = sourcefiles

    -- ok and sourcefiles are modified
    return sourcefiles, true
end

-- get object file from source file
function _instance:objectfile(sourcefile)
    return self:autogenfile(sourcefile, {rootdir = self:objectdir(), filename = target.filename(path.filename(sourcefile), "object", {plat = self:plat(), arch = self:arch()})})
end

-- get the object files
function _instance:objectfiles()

    -- get source batches
    local sourcebatches, modified = self:sourcebatches()

    -- cached? return it directly
    if self._OBJECTFILES and not modified then
        return self._OBJECTFILES
    end

    -- get object files from source batches
    local objectfiles = {}
    local batchcount = 0
    local sourcebatches = self:sourcebatches()
    local orderkeys = table.keys(sourcebatches)
    table.sort(orderkeys) -- @note we need guarantee the order of objectfiles for depend.is_changed() and etc.
    for _, k in ipairs(orderkeys) do
        local sourcebatch = sourcebatches[k]
        table.join2(objectfiles, sourcebatch.objectfiles)
        batchcount = batchcount + 1
    end

    -- some object files may be repeat and appear link errors if multi-batches exists, so we need remove all repeat object files
    -- e.g. add_files("src/*.c", {rules = {"rule1", "rule2"}})
    local remove_repeat = batchcount > 1

    -- get object files from all dependent targets (object kind)
    if self:orderdeps() then
        for _, dep in ipairs(self:orderdeps()) do
            if dep:kind() == "object" then
                table.join2(objectfiles, dep:objectfiles())
                remove_repeat = true
            end
        end
    end

    -- remove repeat object files
    if remove_repeat then
        objectfiles = table.unique(objectfiles)
    end

    -- cache it
    self._OBJECTFILES = objectfiles
    return objectfiles
end

-- TODO get the header files, get("headers") (deprecated)
function _instance:headers(outputdir)
    return self:headerfiles(outputdir, true)
end

-- get the header files
--
-- default: get("headers") + get("headerfiles")
-- only_deprecated: get("headers")
--
function _instance:headerfiles(outputdir, only_deprecated)

    -- get header files?
    local headers = self:get("headers") -- TODO deprecated
    if not only_deprecated then
       headers = table.join(headers or {}, self:get("headerfiles"))
    end
    if not headers then return end

    -- get the installed header directory
    local headerdir = outputdir
    if not headerdir then
        if only_deprecated then
            headerdir = self:headerdir()
        elseif self:installdir() then
            headerdir = path.join(self:installdir(), "include")
        end
    end

    -- get the extra information
    local extrainfo = table.wrap(self:get("__extra_headerfiles"))

    -- get the source paths and destinate paths
    local srcheaders = {}
    local dstheaders = {}
    for _, header in ipairs(table.wrap(headers)) do

        -- get the root directory
        local rootdir, count = header:gsub("|.*$", ""):gsub("%(.*%)$", "")
        if count == 0 then
            rootdir = nil
        end

        -- remove '(' and ')'
        local srcpaths = header:gsub("[%(%)]", "")
        if srcpaths then

            -- get the source paths
            srcpaths = os.match(srcpaths)
            if srcpaths then

                -- add the source headers
                table.join2(srcheaders, srcpaths)

                -- get the destinate directories if the install directory exists
                if headerdir then

                    -- get the prefix directory
                    local prefixdir = (extrainfo[header] or {}).prefixdir

                    -- add the destinate headers
                    for _, srcpath in ipairs(srcpaths) do

                        -- get the destinate directory
                        local dstdir = headerdir
                        if prefixdir then
                            dstdir = path.join(dstdir, prefixdir)
                        end

                        -- the destinate header
                        local dstheader = nil
                        if rootdir then
                            dstheader = path.absolute(path.relative(srcpath, rootdir), dstdir)
                        else
                            dstheader = path.join(dstdir, path.filename(srcpath))
                        end
                        assert(dstheader)

                        -- add it
                        table.insert(dstheaders, dstheader)
                    end
                end
            end
        end
    end

    -- ok?
    return srcheaders, dstheaders
end

-- get the configuration files
function _instance:configfiles(outputdir)
    return self:_copiedfiles("configfiles", outputdir or self:configdir(), function (dstpath, fileinfo)
            if dstpath:endswith(".in") then
                dstpath = dstpath:sub(1, -4)
            end
            return dstpath
        end)
end

-- get the install files
function _instance:installfiles(outputdir)
    return self:_copiedfiles("installfiles", outputdir or self:installdir())
end

-- get depend file from object file
function _instance:dependfile(objectfile)

    -- get the dependent original file and directory, @note relative to the root directory
    local originfile = path.absolute(objectfile and objectfile or self:targetfile())
    local origindir  = path.directory(originfile)

    -- get relative directory in the object directory
    local relativedir = nil
    local objectdir = path.absolute(self:objectdir())
    if origindir:startswith(objectdir) then
        relativedir = path.relative(origindir, objectdir)
    end

    -- get relative directory in the target directory
    if not relativedir then
        local targetdir = path.absolute(self:targetdir())
        if origindir:startswith(targetdir) then
            relativedir = path.relative(origindir, targetdir)
        end
    end

    -- get relative directory in the autogen directory
    if not relativedir then
        local autogendir = path.absolute(self:autogendir())
        if origindir:startswith(autogendir) then
            relativedir = path.join("gens", path.relative(origindir, autogendir))
        end
    end

    -- get relative directory in the build directory
    if not relativedir then
        local buildir = path.absolute(config.buildir())
        if origindir:startswith(buildir) then
            relativedir = path.join("build", path.relative(origindir, buildir))
        end
    end

    -- get relative directory in the project directory
    if not relativedir then
        local projectdir = os.projectdir()
        if origindir:startswith(projectdir) then
            relativedir = path.relative(origindir, projectdir)
        end
    end

    -- get the relative directory from the origin file
    if not relativedir then
        relativedir = origindir
    end
    if path.is_absolute(relativedir) and os.host() == "windows" then
        relativedir = relativedir:gsub(":[\\/]*", '\\') -- replace C:\xxx\ => C\xxx\
    end

    -- originfile: project/build/.objs/xxxx/../../xxx.c will be out of range for objectdir
    --
    -- we need replace '..' to '__' in this case
    --
    relativedir = relativedir:gsub("%.%.", "__")

    -- make dependent file
    -- full file name(not base) to avoid name-clash of original file
    return path.join(self:dependir(), relativedir, path.filename(originfile) .. ".d")
end

-- get the dependent include files
function _instance:dependfiles()

    -- get source batches
    local sourcebatches, modified = self:sourcebatches()

    -- cached? return it directly
    if self._DEPENDFILES and not modified then
        return self._DEPENDFILES
    end

    -- get dependent files from source batches
    local dependfiles = {}
    for _, sourcebatch in pairs(self:sourcebatches()) do
        table.join2(dependfiles, sourcebatch.dependfiles)
    end

    -- cache it
    self._DEPENDFILES = dependfiles

    -- ok?
    return dependfiles
end

-- get the sourcekind for the given source file
function _instance:sourcekind_of(sourcefile)

    -- get the sourcekind of this source file
    local sourcekind = language.sourcekind_of(sourcefile)
    local fileconfig = self:fileconfig(sourcefile)
    if fileconfig and fileconfig.sourcekind then
        -- we can override the sourcekind, e.g. add_files("*.c", {sourcekind = "cxx"})
        sourcekind = fileconfig.sourcekind
    end
    return sourcekind
end

-- get the kinds of sourcefiles
--
-- e.g. cc cxx mm mxx as ...
--
function _instance:sourcekinds()
    local sourcekinds = self._SOURCEKINDS
    if not sourcekinds then
        sourcekinds = {}
        for _, sourcefile in pairs(self:sourcefiles()) do
            local sourcekind = self:sourcekind_of(sourcefile)
            if sourcekind then
                table.insert(sourcekinds, sourcekind)
            end
        end
        sourcekinds = table.unique(sourcekinds)
        self._SOURCEKINDS = sourcekinds
    end
    return sourcekinds
end

-- get source count
function _instance:sourcecount()
    return #self:sourcefiles()
end

-- get source batches
function _instance:sourcebatches()

    -- get source files
    local sourcefiles, modified = self:sourcefiles()

    -- cached? return it directly
    if self._SOURCEBATCHES and not modified then
        return self._SOURCEBATCHES, false
    end

    -- make source batches for each source kinds
    local sourcebatches = {}
    for _, sourcefile in ipairs(sourcefiles) do

        -- get file rules
        local filerules, override = self:filerules(sourcefile)
        if #filerules == 0 then
            os.raise("unknown source file: %s", sourcefile)
        end

        -- add source batch for the file rules
        for _, filerule in ipairs(filerules) do

            -- get rule name
            local rulename = filerule:name()

            -- make this batch
            local sourcebatch = sourcebatches[rulename] or {sourcefiles = {}}
            sourcebatches[rulename] = sourcebatch

            -- save the rule name
            sourcebatch.rulename = rulename

            -- add source file to this batch
            table.insert(sourcebatch.sourcefiles, sourcefile)

            -- attempt to get source kind from the builtin languages
            local sourcekind = self:sourcekind_of(sourcefile)
            if sourcekind and filerule:get("sourcekinds") and not override then

                -- save source kind
                sourcebatch.sourcekind = sourcekind

                -- insert object files to source batches
                sourcebatch.objectfiles = sourcebatch.objectfiles or {}
                sourcebatch.dependfiles = sourcebatch.dependfiles or {}
                local objectfile = self:objectfile(sourcefile, sourcekind)
                table.insert(sourcebatch.objectfiles, objectfile)
                table.insert(sourcebatch.dependfiles, self:dependfile(objectfile))
            end
        end
    end

    -- cache it
    self._SOURCEBATCHES = sourcebatches

    -- ok?
    return sourcebatches, modified
end

-- get xxx_script
function _instance:script(name, generic)

    -- get script
    local script = self:get(name)
    local result = nil
    if type(script) == "function" then
        result = script
    elseif type(script) == "table" then

        -- get plat and arch
        local plat = self:plat()
        local arch = self:arch()

        -- match pattern
        --
        -- `@linux`
        -- `@linux|x86_64`
        -- `@macosx,linux`
        -- `android@macosx,linux`
        -- `android|armeabi-v7a@macosx,linux`
        -- `android|armeabi-v7a@macosx,linux|x86_64`
        -- `android|armeabi-v7a@linux|x86_64`
        --
        for _pattern, _script in pairs(script) do
            local hosts = {}
            local hosts_spec = false
            _pattern = _pattern:gsub("@(.+)", function (v)
                for _, host in ipairs(v:split(',')) do
                    hosts[host] = true
                    hosts_spec = true
                end
                return ""
            end)
            if not _pattern:startswith("__") and (not hosts_spec or hosts[os.subhost() .. '|' .. os.subarch()] or hosts[os.subhost()])
            and (_pattern:trim() == "" or (plat .. '|' .. arch):find('^' .. _pattern .. '$') or plat:find('^' .. _pattern .. '$')) then
                result = _script
                break
            end
        end

        -- get generic script
        result = result or script["__generic__"] or generic
    end

    -- only generic script
    result = result or generic

    -- imports some modules first
    if result and result ~= generic then
        local scope = getfenv(result)
        if scope then
            for _, modulename in ipairs(table.wrap(self:get("imports"))) do
                scope[sandbox_module.name(modulename)] = sandbox_module.import(modulename, {anonymous = true})
            end
        end
    end
    return result
end

-- TODO get the config header version (deprecated)
function _instance:configversion()

    -- get the config version and build version
    local version = nil
    local buildversion = nil
    local configheader = self:get("config_header")
    local configheader_extra = self:get("__extra_config_header")
    if type(configheader_extra) == "table" then
        version      = table.wrap(configheader_extra[configheader]).version
        buildversion = self._CONFIGHEADER_BUILDVERSION
        if not buildversion then
            buildversion = table.wrap(configheader_extra[configheader]).buildversion
            if buildversion then
                buildversion = os.date(buildversion, os.time())
            end
            self._CONFIGHEADER_BUILDVERSION = buildversion
        end
    end

    -- ok?
    return version, buildversion
end

-- get the config header prefix
function _instance:configprefix()

    -- get the config prefix
    local configprefix = nil
    local configheader = self:get("config_header")
    local configheader_extra = self:get("__extra_config_header")
    if type(configheader_extra) == "table" then
        configprefix = table.wrap(configheader_extra[configheader]).prefix
    end
    return configprefix
end

-- get the config header files (deprecated)
function _instance:configheader(outputdir)

    -- get config header
    local configheader = self:get("config_header")
    if not configheader then
        return
    end

    -- get the root directory
    local rootdir, count = configheader:gsub("|.*$", ""):gsub("%(.*%)$", "")
    if count == 0 then
        rootdir = nil
    end

    -- remove '(' and ')'
    configheader = configheader:gsub("[%(%)]", "")

    -- get the output header
    local outputheader = nil
    if outputdir then
        if rootdir then
            outputheader = path.absolute(path.relative(configheader, rootdir), outputdir)
        else
            outputheader = path.join(outputdir, path.filename(configheader))
        end
    end

    -- ok
    return configheader, outputheader
end

-- get the precompiled header file (xxx.[h|hpp|inl])
--
-- @param langkind  c/cxx
--
function _instance:pcheaderfile(langkind)
    return self:get("p" .. langkind .. "header")
end

-- get the output of precompiled header file (xxx.h.pch)
--
-- @param langkind  c/cxx
--
function _instance:pcoutputfile(langkind)

    -- init cache
    self._PCOUTPUTFILES = self._PCOUTPUTFILES or {}

    -- get it from the cache first
    local pcoutputfile = self._PCOUTPUTFILES[langkind]
    if pcoutputfile then
        return pcoutputfile
    end

    -- get the precompiled header file in the object directory
    local pcheaderfile = self:pcheaderfile(langkind)
    if pcheaderfile then

        -- is gcc?
        local is_gcc = false
        local _, toolname = self:tool(langkind == "c" and "cc" or "cxx")
        if toolname and (toolname == "gcc" or toolname == "gxx") then
            is_gcc = true
        end

        -- make precompiled output file
        --
        -- @note gcc has not -include-pch option to set the pch file path
        --
        pcoutputfile = self:objectfile(pcheaderfile)
        pcoutputfile = path.join(path.directory(pcoutputfile), path.basename(pcoutputfile) .. (is_gcc and ".gch" or ".pch"))

        -- save to cache
        self._PCOUTPUTFILES[langkind] = pcoutputfile
        return pcoutputfile
    end
end

-- get the toolchains
function _instance:toolchains()
    local toolchains = self:_memcache():get("toolchains")
    if toolchains == nil then

        -- load target toolchains
        local target_toolchains = self:get("toolchains")
        if target_toolchains then
            toolchains = {}
            for _, name in ipairs(table.wrap(target_toolchains)) do
                local toolchain_opt = table.copy(self:extraconf("toolchains", name))
                toolchain_opt.arch = self:arch()
                toolchain_opt.plat = self:plat()
                local toolchain_inst, errors = toolchain.load(name, toolchain_opt)
                -- attempt to load toolchain from project
                if not toolchain_inst and self._PROJECT then
                    toolchain_inst = self._PROJECT.toolchain(name, toolchain_opt)
                end
                if not toolchain_inst then
                    os.raise(errors)
                end
                table.insert(toolchains, toolchain_inst)
            end
        else
            -- load platform toolchains
            toolchains = self:platform():toolchains()
        end
        self:_memcache():set("toolchains", toolchains)
    end
    return toolchains
end

-- get the program and name of the given tool kind
function _instance:tool(toolkind)
    return toolchain.tool(self:toolchains(), toolkind, {cachekey = "target_" .. self:name(), plat = self:plat(), arch = self:arch(),
                                                        before_get = function()
        -- get program from set_toolchain/set_tools (deprecated)
        local program = self:get("toolset." .. toolkind) or self:get("toolchain." .. toolkind)
        if not program then
            local tools = self:get("tools") -- TODO: deprecated
            if tools then
                program = tools[toolkind]
            end
        end
        -- get program from `xmake f --cc`
        if not program and not self:get("toolchains") then
            program = config.get(toolkind)
        end
        return program
    end})
end

-- get tool configuration from the toolchains
function _instance:toolconfig(name)
    return toolchain.toolconfig(self:toolchains(), name, {cachekey = "target_" .. self:name(), plat = self:plat(), arch = self:arch(),
                                                          after_get = function(toolchain_inst)
        -- get flags from target.on_xxflags()
        local script = toolchain_inst:get("target.on_" .. name)
        if type(script) == "function" then
            local ok, result_or_errors = utils.trycall(script, nil, self)
            if ok then
                return result_or_errors
            else
                os.raise(result_or_errors)
            end
        end
    end})
end

-- get target apis
function target.apis()

    return
    {
        values =
        {
            -- target.set_xxx
            "target.set_kind"
        ,   "target.set_plat"
        ,   "target.set_arch"
        ,   "target.set_strip"
        ,   "target.set_rules"
        ,   "target.set_group"
        ,   "target.set_version"
        ,   "target.set_license"
        ,   "target.set_enabled"
        ,   "target.set_default"
        ,   "target.set_options"
        ,   "target.set_symbols"
        ,   "target.set_filename"
        ,   "target.set_basename"
        ,   "target.set_extension"
        ,   "target.set_prefixname"
        ,   "target.set_suffixname"
        ,   "target.set_warnings"
        ,   "target.set_fpmodels"
        ,   "target.set_optimize"
        ,   "target.set_runtimes"
        ,   "target.set_languages"
        ,   "target.set_toolchains"
            -- target.add_xxx
        ,   "target.add_deps"
        ,   "target.add_rules"
        ,   "target.add_options"
        ,   "target.add_packages"
        ,   "target.add_imports"
        ,   "target.add_languages"
        ,   "target.add_vectorexts"
        ,   "target.add_toolchains"
        }
    ,   keyvalues =
        {
            -- target.set_xxx
            "target.set_values"
        ,   "target.set_configvar"
        ,   "target.set_runenv"
        ,   "target.set_toolchain" -- TODO: deprecated
        ,   "target.set_toolset"
        ,   "target.set_policy"
            -- target.add_xxx
        ,   "target.add_values"
        ,   "target.add_runenvs"
        }
    ,   paths =
        {
            -- target.set_xxx
            "target.set_targetdir"
        ,   "target.set_objectdir"
        ,   "target.set_dependir"
        ,   "target.set_configdir"
        ,   "target.set_installdir"
        ,   "target.set_rundir"
            -- target.add_xxx
        ,   "target.add_files"
        ,   "target.add_cleanfiles"
        ,   "target.add_configfiles"
        ,   "target.add_installfiles"
            -- target.del_xxx
        ,   "target.del_files"
        }
    ,   dictionary =
        {
            -- target.set_xxx
            "target.set_tools" -- TODO: deprecated
        ,   "target.add_tools" -- TODO: deprecated
        }
    ,   script =
        {
            -- target.on_xxx
            "target.on_run"
        ,   "target.on_load"
        ,   "target.on_config"
        ,   "target.on_link"
        ,   "target.on_build"
        ,   "target.on_build_file"
        ,   "target.on_build_files"
        ,   "target.on_clean"
        ,   "target.on_package"
        ,   "target.on_install"
        ,   "target.on_uninstall"
            -- target.before_xxx
        ,   "target.before_run"
        ,   "target.before_link"
        ,   "target.before_build"
        ,   "target.before_build_file"
        ,   "target.before_build_files"
        ,   "target.before_clean"
        ,   "target.before_package"
        ,   "target.before_install"
        ,   "target.before_uninstall"
            -- target.after_xxx
        ,   "target.after_run"
        ,   "target.after_link"
        ,   "target.after_build"
        ,   "target.after_build_file"
        ,   "target.after_build_files"
        ,   "target.after_clean"
        ,   "target.after_package"
        ,   "target.after_install"
        ,   "target.after_uninstall"
        }
    }
end

-- get the filename from the given target name and kind
function target.filename(targetname, targetkind, opt)

    -- check
    opt = opt or {}
    assert(targetname and targetkind)

    -- make filename by format
    local filename = targetname
    local format = opt.format or platform.format(targetkind, opt.plat, opt.arch)
    if format then
        local splitinfo = format:split("$(name)", {plain = true, strict = true})
        local prefixname = splitinfo[1] or ""
        local suffixname = ""
        local extension = splitinfo[2] or ""
        splitinfo = extension:split('.', {plain = true, limit = 2, strict = true})
        if #splitinfo == 2 and splitinfo[1] ~= "" then
            suffixname = splitinfo[1]
            extension  = "." .. splitinfo[2]
        end
        if opt.prefixname then
            prefixname = opt.prefixname
        end
        if opt.suffixname then
            suffixname = opt.suffixname
        end
        if opt.extension then
            extension = opt.extension
        end
        filename = prefixname .. targetname .. suffixname .. extension
    end
    return filename
end

-- get the link name of the target file
function target.linkname(filename)
    local linkname, count = filename:gsub(target.filename("__pattern__", "static"):gsub("%.", "%%."):gsub("__pattern__", "(.+)") .. "$", "%1")
    if count == 0 then
        linkname, count = filename:gsub(target.filename("__pattern__", "shared"):gsub("%.", "%%."):gsub("__pattern__", "(.+)") .. "$", "%1")
    end
    if count == 0 then
        -- for the mingw/cross platform, it is compatible with the libxxx.a and xxx.lib
        local formats = {static = "lib$(name).a", shared = "lib$(name).so"}
        linkname, count = filename:gsub(target.filename("__pattern__", "static", {format = formats["static"]}):gsub("%.", "%%."):gsub("__pattern__", "(.+)") .. "$", "%1")
        if count == 0 then
            linkname, count = filename:gsub(target.filename("__pattern__", "shared", {format = formats["shared"]}):gsub("%.", "%%."):gsub("__pattern__", "(.+)") .. "$", "%1")
        end
    end
    return count > 0 and linkname or nil
end

-- new a target instance
function target.new(...)
    return _instance.new(...)
end

-- return module
return target
<|MERGE_RESOLUTION|>--- conflicted
+++ resolved
@@ -1232,8 +1232,6 @@
                         results = os.dirs(file)
                     end
                 end
-<<<<<<< HEAD
-=======
 
                 -- Even if the current source file does not exist yet, we always add it.
                 -- This is usually used for some rules that automatically generate code files,
@@ -1246,7 +1244,6 @@
                 if #results == 0 and self:extraconf("files", file, "always_added") then
                     results = {file}
                 end
->>>>>>> a959af20
             end
             targetcache:set2("sourcefiles", file, results)
         end
