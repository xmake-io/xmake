--!A cross-platform build utility based on Lua
--
-- Licensed under the Apache License, Version 2.0 (the "License");
-- you may not use this file except in compliance with the License.
-- You may obtain a copy of the License at
--
--     http://www.apache.org/licenses/LICENSE-2.0
--
-- Unless required by applicable law or agreed to in writing, software
-- distributed under the License is distributed on an "AS IS" BASIS,
-- WITHOUT WARRANTIES OR CONDITIONS OF ANY KIND, either express or implied.
-- See the License for the specific language governing permissions and
-- limitations under the License.
--
-- Copyright (C) 2015-present, TBOOX Open Source Group.
--
-- @author      ruki
-- @file        deprecated_project.lua
--

-- define module: deprecated_project
local deprecated_project = deprecated_project or {}

-- load modules
local os                        = require("base/os")
local path                      = require("base/path")
local utils                     = require("base/utils")
local table                     = require("base/table")
local string                    = require("base/string")
local rule                      = require("project/rule")
local config                    = require("project/config")
local platform                  = require("platform/platform")
local deprecated                = require("base/deprecated")
local deprecated_interpreter    = require("base/deprecated/interpreter")

<<<<<<< HEAD
-- set modes
function deprecated_project._api_set_modes(interp, ...)

    -- get api function
    local apifunc = interp:api_func("set_modes")
    assert(apifunc)

    -- register api
    interp:api_register_builtin("set_modes", function (...)

                                            -- deprecated
                                            deprecated.add("add_rules(\"mode.debug\", \"mode.release\")", "set_modes(\"debug\", \"release\")")

                                            -- dispatch it
                                            apifunc(...)
                                        end)
end

=======
>>>>>>> a959af20
-- add_headers for target
function deprecated_project._api_target_add_headers(interp)

    -- get api function
    local apifunc = interp:_api_within_scope("target", "add_headers")
    assert(apifunc)

    -- register api
    interp:_api_within_scope_set("target", "add_headers", function (value, ...)

                                            -- deprecated
                                            deprecated.add("add_headerfiles(%s)", "add_headers(%s)", tostring(value))

                                            -- dispatch it
                                            apifunc(value, ...)
                                        end)
end

-- set_config_header for target
function deprecated_project._api_target_set_config_header(interp)

    -- get api function
    local apifunc = interp:_api_within_scope("target", "set_config_header")
    assert(apifunc)

    -- register api
    interp:_api_within_scope_set("target", "set_config_header", function (value, ...)

                                            -- deprecated
                                            deprecated.add("add_configfiles(%s.in)", "set_config_header(%s)", tostring(value))

                                            -- dispatch it
                                            apifunc(value, ...)
                                        end)
end

-- set_headerdir for target
function deprecated_project._api_target_set_headerdir(interp)

    -- get api function
    local apifunc = interp:_api_within_scope("target", "set_headerdir")
    assert(apifunc)

    -- register api
    interp:_api_within_scope_set("target", "set_headerdir", function (value, ...)

                                            -- deprecated
                                            deprecated.add(false, "set_headerdir(%s)", tostring(value))

                                            -- dispatch it
                                            apifunc(value, ...)
                                        end)
end

-- set_tools for target
function deprecated_project._api_target_set_tools(interp)

    -- get api function
    local apifunc = interp:_api_within_scope("target", "set_tools")
    assert(apifunc)

    -- register api
    interp:_api_within_scope_set("target", "set_tools", function (key, value, ...)

                                            -- deprecated
                                            deprecated.add("set_toolset(%s, %s)", "set_tools(%s, %s)", tostring(key), tostring(value))

                                            -- dispatch it
                                            apifunc(key, value, ...)
                                        end)
end

-- set_toolchain for target
function deprecated_project._api_target_set_toolchain(interp)

    -- get api function
    local apifunc = interp:_api_within_scope("target", "set_toolchain")
    assert(apifunc)

    -- register api
    interp:_api_within_scope_set("target", "set_toolchain", function (key, value, ...)

                                            -- deprecated
                                            deprecated.add("set_toolset(%s, %s)", "set_toolchain(%s, %s)", tostring(key), tostring(value))

                                            -- dispatch it
                                            apifunc(key, value, ...)
                                        end)
end

-- add_tools for target
function deprecated_project._api_target_add_tools(interp)

    -- get api function
    local apifunc = interp:_api_within_scope("target", "add_tools")
    assert(apifunc)

    -- register api
    interp:_api_within_scope_set("target", "add_tools", function (key, value, ...)

                                            -- deprecated
                                            deprecated.add("add_tools(%s, %s)", "set_toolchain(%s, %s)", tostring(key), tostring(value))

                                            -- dispatch it
                                            apifunc(key, value, ...)
                                        end)
end

-- register api
function deprecated_project.api_register(interp)

<<<<<<< HEAD
    -- register api: is_option() to root
    interp:api_register(nil, "is_option",   deprecated_project._api_is_option)

    -- register api: set_modes() to root
    deprecated_project._api_set_modes(interp)

=======
>>>>>>> a959af20
    -- register api: add_headers() to target
    deprecated_project._api_target_add_headers(interp)

    -- register api: set_config_header() to option/target
    deprecated_project._api_target_set_config_header(interp)

    -- register api: set_headerdir() to target
    deprecated_project._api_target_set_headerdir(interp)

    -- register api: set_toolchain/set_tools/add_tools() to target
    deprecated_project._api_target_set_tools(interp)
    deprecated_project._api_target_add_tools(interp)
    deprecated_project._api_target_set_toolchain(interp)
end

-- return module: deprecated_project
return deprecated_project<|MERGE_RESOLUTION|>--- conflicted
+++ resolved
@@ -33,27 +33,6 @@
 local deprecated                = require("base/deprecated")
 local deprecated_interpreter    = require("base/deprecated/interpreter")
 
-<<<<<<< HEAD
--- set modes
-function deprecated_project._api_set_modes(interp, ...)
-
-    -- get api function
-    local apifunc = interp:api_func("set_modes")
-    assert(apifunc)
-
-    -- register api
-    interp:api_register_builtin("set_modes", function (...)
-
-                                            -- deprecated
-                                            deprecated.add("add_rules(\"mode.debug\", \"mode.release\")", "set_modes(\"debug\", \"release\")")
-
-                                            -- dispatch it
-                                            apifunc(...)
-                                        end)
-end
-
-=======
->>>>>>> a959af20
 -- add_headers for target
 function deprecated_project._api_target_add_headers(interp)
 
@@ -165,15 +144,6 @@
 -- register api
 function deprecated_project.api_register(interp)
 
-<<<<<<< HEAD
-    -- register api: is_option() to root
-    interp:api_register(nil, "is_option",   deprecated_project._api_is_option)
-
-    -- register api: set_modes() to root
-    deprecated_project._api_set_modes(interp)
-
-=======
->>>>>>> a959af20
     -- register api: add_headers() to target
     deprecated_project._api_target_add_headers(interp)
 
