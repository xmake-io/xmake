--!A cross-platform build utility based on Lua
--
-- Licensed under the Apache License, Version 2.0 (the "License");
-- you may not use this file except in compliance with the License.
-- You may obtain a copy of the License at
--
--     http://www.apache.org/licenses/LICENSE-2.0
--
-- Unless required by applicable law or agreed to in writing, software
-- distributed under the License is distributed on an "AS IS" BASIS,
-- WITHOUT WARRANTIES OR CONDITIONS OF ANY KIND, either express or implied.
-- See the License for the specific language governing permissions and
-- limitations under the License.
-- 
-- Copyright (C) 2015 - 2019, TBOOX Open Source Group.
--
-- @author      ruki
-- @file        os.lua
--

-- define module
local os = os or {}

-- load modules
local io        = require("base/io")
local log       = require("base/log")
local path      = require("base/path")
local table     = require("base/table")
local utils     = require("base/utils")
local string    = require("base/string")

-- save original interfaces
os._uid         = os._uid or os.uid
os._gid         = os._gid or os.gid
os._mkdir       = os._mkdir or os.mkdir
os._rmdir       = os._rmdir or os.rmdir
os._tmpdir      = os._tmpdir or os.tmpdir
os._setenv      = os._setenv or os.setenv
os._getenvs     = os._getenvs or os.getenvs
os._readlink    = os._readlink or os.readlink

-- copy single file or directory 
function os._cp(src, dst)
    
    -- check
    assert(src and dst)

    -- is file?
    if os.isfile(src) then
        
        -- the destination is directory? append the filename
        if os.isdir(dst) or path.islastsep(dst) then
            dst = path.join(dst, path.filename(src))
        end

        -- copy file
        if not os.cpfile(src, dst) then
            return false, string.format("cannot copy file %s to %s, error: %s", src, dst, os.strerror())
        end
    -- is directory?
    elseif os.isdir(src) then
        
        -- the destination directory exists? append the filename
        if os.isdir(dst) or path.islastsep(dst) then
            dst = path.join(dst, path.filename(path.translate(src)))
        end

        -- copy directory
        if not os.cpdir(src, dst) then
            return false, string.format("cannot copy directory %s to %s, error:  %s", src, dst, os.strerror())
        end

    -- not exists?
    else
        return false, string.format("cannot copy file %s, error: not found this file", src)
    end
    
    -- ok
    return true
end

-- move single file or directory
function os._mv(src, dst)
    
    -- check
    assert(src and dst)

    -- exists file or directory?
    if os.exists(src) then
 
        -- the destination directory exists? append the filename
        if os.isdir(dst) or path.islastsep(dst) then
            dst = path.join(dst, path.filename(path.translate(src)))
        end

        -- move file or directory
        if not os.rename(src, dst) then
            return false, string.format("cannot move %s to %s %s", src, dst, os.strerror())
        end
    -- not exists?
    else
        return false, string.format("cannot move %s to %s, not found this file %s", src, dst, os.strerror())
    end
    
    -- ok
    return true
end

-- remove single file or directory 
function os._rm(filedir)
    
    -- check
    assert(filedir)

    -- is file or link?
    if os.isfile(filedir) or os.islink(filedir) then
        -- remove file
        if not os.rmfile(filedir) then
            return false, string.format("cannot remove file %s %s", filedir, os.strerror())
        end
    -- is directory?
    elseif os.isdir(filedir) then
        -- remove directory
        if not os.rmdir(filedir) then
            return false, string.format("cannot remove directory %s %s", filedir, os.strerror())
        end
    end

    -- ok
    return true
end

-- translate arguments for wildcard
function os.argw(argv)

    -- match all arguments
    local results = {}
    for _, arg in ipairs(table.wrap(argv)) do
        
        -- exists wildcards?
        if arg:find("([%+%-%^%$%*%[%]%%])") then
            local pathes = os.match(arg, 'a')
            if #pathes > 0 then
                table.join2(results, pathes)
            else
                table.insert(results, arg)
            end
        else
            table.insert(results, arg)
        end
    end

    -- ok?
    return results
end

-- make string from arguments list
function os.args(argv)

    -- make it
    local args = nil
    for _, arg in ipairs(table.wrap(argv)) do
        arg = arg:trim()
        if #arg > 0 then
            arg = arg:gsub("([\"\\])", "\\%1")
            if arg:find("%s") then
                if args then
                    args = args .. " \"" .. arg .. "\""
                else
                    args = "\"" .. arg .. "\""
                end
            else
                if args then
                    args = args .. " " .. arg
                else
                    args = arg
                end
            end
        end
    end

    -- ok?
    return args or ""
end

-- match files or directories
--
-- @param pattern   the search pattern 
--                  uses "*" to match any part of a file or directory name,
--                  uses "**" to recurse into subdirectories.
--
-- @param mode      the match mode
--                  - only find file:           'f' or false or nil
--                  - only find directory:      'd' or true
--                  - find file and directory:  'a'
-- @return          the result array and count
--
-- @code
-- local dirs, count = os.match("./src/*", true)
-- local files, count = os.match("./src/**.c")
-- local file = os.match("./src/test.c", 'f', function (filepath, isdir) 
--                  return true   -- continue it
--                  return false  -- break it
--              end)
-- @endcode
--
function os.match(pattern, mode, callback)

    -- get the excludes
    local excludes = pattern:match("|.*$")
    if excludes then excludes = excludes:split("|") end

    -- translate excludes
    if excludes then
        local _excludes = {}
        for _, exclude in ipairs(excludes) do
            exclude = path.translate(exclude)
            exclude = exclude:gsub("([%+%.%-%^%$%(%)%%])", "%%%1")
            exclude = exclude:gsub("%*%*", "\001")
            exclude = exclude:gsub("%*", "\002")
            exclude = exclude:gsub("\001", ".*")
            exclude = exclude:gsub("\002", "[^/]*")
            table.insert(_excludes, exclude)
        end
        excludes = _excludes
    end

    -- translate path and remove some repeat separators
    pattern = path.translate(pattern:gsub("|.*$", ""))

    -- translate mode
    if type(mode) == "string" then
        local modes = {a = -1, f = 0, d = 1}
        mode = modes[mode]
        assert(mode, "invalid match mode: %s", mode)
    elseif mode then
        mode = 1
    else 
        mode = 0
    end

    -- match the single file without wildchard?
    if os.isfile(pattern) then
        if mode <= 0 then
            return {pattern}, 1
        else
            return {}, 0
        end
    -- match the single directory without wildchard?
    elseif os.isdir(pattern) then
        if (mode == -1 or mode == 1) then
            return {pattern}, 1
        else
            return {}, 0
        end
    end

    -- remove "./" or '.\\' prefix
    if pattern:sub(1, 2):find('%.[/\\]') then
        pattern = pattern:sub(3)
    end

    -- get the root directory
    local rootdir = pattern
    local startpos = pattern:find("*", 1, true)
    if startpos then
        rootdir = rootdir:sub(1, startpos - 1)
    end
    rootdir = path.directory(rootdir)

    -- compute the recursion level
    --
    -- infinite recursion: src/**.c
    -- limit recursion level: src/*/*.c
    local recursion = 0
    if pattern:find("**", 1, true) then
        recursion = -1
    else
        -- "src/*/*.c" -> "*/" -> recursion level: 1
        -- "src/*/main.c" -> "*/" -> recursion level: 1
        -- "src/*/subdir/main.c" -> "*//" -> recursion level: 2
        if startpos then
            local _, seps = pattern:sub(startpos):gsub("[/\\]", "")
            if seps > 0 then
                recursion = seps
            end
        end
    end

    -- convert pattern to a lua pattern
    pattern = path.pattern(pattern)

    -- find it
    return os.find(rootdir, pattern, recursion, mode, excludes, callback)
end

-- match directories
--
-- @note only return {} without count to simplify code, .e.g unpack(os.dirs(""))
--
function os.dirs(pattern, callback)
    return (os.match(pattern, 'd', callback))
end

-- match files
function os.files(pattern, callback)
    return (os.match(pattern, 'f', callback))
end

-- match files and directories
function os.filedirs(pattern, callback)
    return (os.match(pattern, 'a', callback))
end

-- copy files or directories
function os.cp(...)
   
    -- check arguments
    local args = {...}
    if #args < 2 then
        return false, string.format("invalid arguments: %s", table.concat(args, ' '))
    end

    -- get source pathes
    local srcpathes = table.slice(args, 1, #args - 1)

    -- get destinate path
    local dstpath = args[#args]

    -- copy files or directories
    for _, srcpath in ipairs(os.argw(srcpathes)) do
        local ok, errors = os._cp(srcpath, dstpath)
        if not ok then
            return false, errors
        end
    end

    -- ok
    return true
end

-- move files or directories
function os.mv(...)
   
    -- check arguments
    local args = {...}
    if #args < 2 then
        return false, string.format("invalid arguments: %s", table.concat(args, ' '))
    end

    -- get source pathes
    local srcpathes = table.slice(args, 1, #args - 1)

    -- get destinate path
    local dstpath = args[#args]

    -- move files or directories
    for _, srcpath in ipairs(os.argw(srcpathes)) do
        local ok, errors = os._mv(srcpath, dstpath)
        if not ok then
            return false, errors
        end
    end

    -- ok
    return true
end

-- remove files or directories
function os.rm(...)
    
    -- check arguments
    local args = {...}
    if #args < 1 then
        return false, string.format("invalid arguments: %s", table.concat(args, ' '))
    end

    -- remove directories
    for _, filedir in ipairs(os.argw(args)) do
        if not os._rm(filedir) then
            return false, string.format("remove: %s failed!", filedir)
        end
    end

    -- ok
    return true
end

-- link file or directory to the new symfile
function os.ln(filedir, symfile)
    if os.host() == "windows" then
        return false, string.format("symlink is not supported!")
    end
    if not os.link(filedir, symfile) then
        return false, string.format("link %s to %s failed!", filedir, symfile)
    end
    return true
end

-- change to directory
function os.cd(dir)

    -- check
    assert(dir)

    -- the previous directory
    local oldir = os.curdir()

    -- change to the previous directory?
    if dir == "-" then
        -- exists the previous directory?
        if os._PREDIR then
            dir = os._PREDIR
            os._PREDIR = nil
        else
            -- error
            return nil, string.format("not found the previous directory %s", os.strerror())
        end
    end

    -- is directory?
    if os.isdir(dir) then

        -- change to directory
        if not os.chdir(dir) then
            return nil, string.format("cannot change directory %s %s", dir, os.strerror())
        end

        -- save the previous directory
        os._PREDIR = oldir

    -- not exists?
    else
        return nil, string.format("cannot change directory %s, not found this directory %s", dir, os.strerror())
    end
    
    -- ok
    return oldir
end

-- create directories
function os.mkdir(...)
   
    -- check arguments
    local args = {...}
    if #args < 1 then
        return false, string.format("invalid arguments: %s", table.concat(args, ' '))
    end

    -- create directories
    for _, dir in ipairs(os.argw(args)) do
        if not os._mkdir(dir) then
            return false, string.format("create directory: %s failed!", dir)
        end
    end

    -- ok
    return true
end

-- remove directories
function os.rmdir(...)
   
    -- check arguments
    local args = {...}
    if #args < 1 then
        return false, string.format("invalid arguments: %s", table.concat(args, ' '))
    end

    -- create directories
    for _, dir in ipairs(os.argw(args)) do
        if not os._rmdir(dir) then
            return false, string.format("remove directory: %s failed!", dir)
        end
    end

    -- ok
    return true
end

-- get the temporary directory
function os.tmpdir()

    -- is in fakeroot? @note: uid always be 0 in root and fakeroot
    if os._FAKEROOT == nil then
        local ldpath = os.getenv("LD_LIBRARY_PATH")
        if ldpath and ldpath:find("libfakeroot", 1, true) then
            os._FAKEROOT = true
        else
            os._FAKEROOT = false
        end
    end

    -- get root tmpdir
    if os._ROOT_TMPDIR == nil then
        os._ROOT_TMPDIR = os.getenv("XMAKE_TMPDIR") or os._tmpdir()
    end
    local tmpdir_root = os._ROOT_TMPDIR

    -- make sub-directory name
    local subdir = (os._FAKEROOT and ".xmakefake" or ".xmake") .. (os.uid().euid or "")

    -- get a temporary directory for each user
    local tmpdir = path.join(tmpdir_root, subdir, os.date("%y%m%d"))

    -- ensure this directory exist and remove the previous directory
    if not os.isdir(tmpdir) then
        os.mkdir(tmpdir)
    end
    return tmpdir
end

-- generate the temporary file path
function os.tmpfile(key)
    return path.join(os.tmpdir(), "_" .. (hash.uuid(key):gsub("-", "")))
end

-- run command
function os.run(cmd)

    -- parse arguments
    local argv = os.argv(cmd)
    if not argv or #argv <= 0 then
        return false, string.format("invalid command: %s", cmd)
    end

    -- run it
    return os.runv(argv[1], table.slice(argv, 2))
end

-- run command with arguments list
function os.runv(program, argv, opt)

    opt = opt or {}

    -- make temporary log file
    local log = os.tmpfile()

    -- execute it
    local ok = os.execv(program, argv, table.join(opt, {stdout = log, stderr = log}))
    if ok ~= 0 then

        -- make errors
        local errors = io.readfile(log)
        if not errors or #errors == 0 then
            if argv ~= nil then
                errors = string.format("runv(%s %s) failed(%d)!", program, table.concat(argv, ' '), ok)
            else
                errors = string.format("runv(%s) failed(%d)!", program, ok)
            end
        end

        -- remove the temporary log file
        os.rm(log)

        -- failed
        return false, errors
    end

    -- remove the temporary log file
    os.rm(log)

    -- ok
    return true
end

-- execute command 
function os.exec(cmd, outfile, errfile)

    -- parse arguments
    local argv = os.argv(cmd)
    if not argv or #argv <= 0 then
        return -1
    end

    -- run it
    return os.execv(argv[1], table.slice(argv, 2), {stdout = outfile, stderr = errfile})
end

-- execute command with arguments list
--
-- @param program     "clang", "xcrun -sdk macosx clang", "~/dir/test\ xxx/clang"
--        filename    "clang", "xcrun"", "~/dir/test\ xxx/clang"
-- @param argv        the arguments 
-- @param opt         the options, .e.g {wildcards = false, stdout = outfile, stderr = errfile, 
--                                       envs = {PATH = "xxx;xx", CFLAGS = "xx"}}
--
function os.execv(program, argv, opt)

    -- init options
    opt = opt or {}

    -- enable wildcards? default enabled
    local wildcards = opt.wildcards
    if wildcards == nil then
        wildcards = true
    end

    -- translate arguments for wildcards
    argv = wildcards and os.argw(argv) or argv

    -- is not executable program file?
    local filename = program
    if not os.isexec(program) then

        -- parse the filename and arguments, .e.g "xcrun -sdk macosx clang"
        local splitinfo = program:split("%s")
        filename = splitinfo[1]
        if #splitinfo > 1 then
            argv = table.join(table.slice(splitinfo, 2), argv)
        end
    end

    -- uses the given environments?
    local envs = nil
    if opt.envs then
        local envars = os.getenvs()
        for k, v in pairs(opt.envs) do
            envars[k] = v
        end
        envs = {}
        for k, v in pairs(envars) do
            table.insert(envs, k .. '=' .. v)
        end
    end

    -- open command
    local ok = -1
    local proc = process.openv(filename, argv, opt.stdout, opt.stderr, envs)
    if proc ~= nil then

        -- wait process
        local waitok = -1
        local status = -1 
        if coroutine.running() then

            -- save the current directory
            local curdir = os.curdir()

            -- wait it
            repeat
                -- poll it
                waitok, status = process.wait(proc, 0)
                if waitok == 0 then
                    waitok, status = coroutine.yield(proc)
                end
            until waitok ~= 0

            -- resume the current directory
            os.cd(curdir)
        else
            waitok, status = process.wait(proc, -1)
        end

        -- get status
        if waitok > 0 then
            ok = status
        end

        -- close process
        process.close(proc)
    end

    -- ok?
    return ok
end

-- run command and return output and error data
function os.iorun(cmd)

    -- parse arguments
    local argv = os.argv(cmd)
    if not argv or #argv <= 0 then
        return false, string.format("invalid command: %s", cmd)
    end

    -- run it
    return os.iorunv(argv[1], table.slice(argv, 2))
end

-- run command with arguments and return output and error data
function os.iorunv(program, argv, opt)

    opt = opt or {}

    -- make temporary output and error file
    local outfile = os.tmpfile()
    local errfile = os.tmpfile()

    -- run command
    local ok = os.execv(program, argv, table.join(opt, {stdout = outfile, stderr = errfile})) 

    -- get output and error data
    local outdata = io.readfile(outfile)
    local errdata = io.readfile(errfile)

    -- remove the temporary output and error file
    os.rm(outfile)
    os.rm(errfile)

    -- ok?
    return ok == 0, outdata, errdata
end

-- raise an exception and abort the current script
--
-- the parent function will capture it if we uses pcall or xpcall
--
function os.raise(msg, ...)

    -- flush log
    log:flush()

    -- flush io buffer
    io.flush()

    -- raise it
    if type(msg) == "string" then
        error(string.tryformat(msg, ...))
    elseif type(msg) == "table" then
        local errobjstr, errors = string.serialize(msg, true)
        if errobjstr then
            error("[@encode(error)]: " .. errobjstr)
        else
            error(errors)
        end
    else
        error()
    end
end

-- is executable program file?
function os.isexec(filepath)

    -- check
    assert(filepath)

    -- TODO
    -- check permission

    -- is *.exe for windows?
    if os.host() == "windows" then
        if not filepath:endswith(".exe") and not filepath:endswith(".cmd") and not filepath:endswith(".bat") then
            filepath = filepath .. ".exe"
        end
    end

    -- file exists?
    return os.isfile(filepath)
end

-- get the system host
function os.host()
    return xmake._HOST
end

-- get the system architecture
function os.arch()
    return xmake._ARCH
end

-- the current host is belong to the given hosts?
function os.is_host(...)

    -- get the current host
    local host = os.host()
    if not host then return false end

    -- exists this host? and escape '-'
    for _, h in ipairs(table.join(...)) do
        if h and type(h) == "string" and host:find(h:gsub("%-", "%%-")) then
            return true
        end
    end
end

-- the current platform is belong to the given architectures?
function os.is_arch(...)

    -- get the host architecture
    local arch = os.arch()
    if not arch then return false end

    -- exists this architecture? and escape '-'
    for _, a in ipairs(table.join(...)) do
        if a and type(a) == "string" and arch:find("^" .. a:gsub("%-", "%%-") .. "$") then
            return true
        end
    end
end

-- get the system null device
function os.nuldev(input)

<<<<<<< HEAD
    if os.host() == "windows" then
        -- not every program supports windows NUL device
        -- we use a disk file to simulate it

        -- init the output nuldev
        if xmake._NULDEV_OUTPUT == nil then
            xmake._NULDEV_OUTPUT = path.join(path.directory(os.tmpdir()), "null")
        else
            os.rm(xmake._NULDEV_OUTPUT)
        end
        -- init the input nuldev
        if xmake._NULDEV_INPUT == nil then
            -- create an empty file
            --
            -- for fix issue on mingw:
            -- $ gcc -fopenmp -S -o nul -xc nul
            -- gcc: fatal error：input file ‘nul’ is the same as output file
            --
            local inputfile = path.join(path.directory(os.tmpdir()), "nullin")
            io.writefile(inputfile, "")
            xmake._NULDEV_INPUT = inputfile
        end
    else
        if xmake._NULDEV_OUTPUT == nil then
            xmake._NULDEV_OUTPUT = "/dev/null"
        end
        if xmake._NULDEV_INPUT == nil then
            xmake._NULDEV_INPUT = "/dev/null"
=======
    if input then
        if os.host() == "windows" then
            -- init the input nuldev
            if xmake._NULDEV_INPUT == nil then
                -- create an empty file
                --
                -- for fix issue on mingw:
                -- $ gcc -fopenmp -S -o nul -xc nul
                -- gcc: fatal error：input file 'nul' is the same as output file
                --
                local inputfile = os.tmpfile()
                io.writefile(inputfile, "")
                xmake._NULDEV_INPUT = inputfile
            end
        else
            if xmake._NULDEV_INPUT == nil then
                xmake._NULDEV_INPUT = "/dev/null"
            end
>>>>>>> db0b2ae6
        end
        return xmake._NULDEV_INPUT
    else
        if os.host() == "windows" then
            -- @note cannot cache this file path to avoid multi-processes writing to the same file at the same time
            return os.tmpfile()
        else
            if xmake._NULDEV_OUTPUT == nil then
                xmake._NULDEV_OUTPUT = "/dev/null"
            end
            return xmake._NULDEV_OUTPUT
        end
    end
end

-- get user agent
function os.user_agent()

    -- init user agent
    if os._USER_AGENT == nil then

        -- init systems
        local systems = {macosx = "Macintosh", linux = "Linux", windows = "Windows"}

        -- os user agent
        local os_user_agent = ""
        if os.host() == "macosx" then
            local ok, osver = os.iorun("/usr/bin/sw_vers -productVersion")
            if ok then
                os_user_agent = ("Intel Mac OS X " .. (osver or "")):trim()
            end
        elseif os.host() == "linux" then
            local ok, osarch = os.iorun("uname -m")
            if ok then
                os_user_agent = (os_user_agent .. " " .. (osarch or "")):trim()
            end
            ok, osver = os.iorun("uname -r")
            if ok then
                os_user_agent = (os_user_agent .. " " .. (osver or "")):trim()
            end
        end

        -- make user agent
        os._USER_AGENT = string.format("Xmake/%s (%s;%s)", xmake._VERSION_SHORT, systems[os.host()] or os.host(), os_user_agent)
    end

    -- ok?
    return os._USER_AGENT
end

-- get uid
function os.uid(...)
    -- get uid
    os._UID = {}
    if os._uid then
        os._UID = os._uid(...) or {}
    end

    -- ok?
    return os._UID
end

-- get gid
function os.gid(...)
    -- get gid
    os._GID = {}
    if os._gid then
        os._GID = os._gid(...) or {}
    end

    -- ok?
    return os._GID
end

-- check the current command is running as root
function os.isroot()

    -- check it
    return os.uid().euid == 0
end

-- is case-insensitive filesystem?
function os.fscase()
    if os._FSCASE == nil then
        if os.host() == "windows" then
            os._FSCASE = false
        else

            -- get temporary directory
            local tmpdir = os.tmpdir()

            -- get matching pattern, this is equal to os.filedirs(path.join(tmpdir, "*"))
            --
            -- @note we cannot use os.match() becase os.fscase() will be called in os.match()
            --
            local pattern = path.join(tmpdir, "*")
            pattern = pattern:gsub("([%+%.%-%^%$%(%)%%])", "%%%1")
            pattern = pattern:gsub("%*", "\002")
            pattern = pattern:gsub("\002", "[^/]*")

            -- attempt to detect it
            local file = os.find(tmpdir, pattern, 0, -1, nil, function (file, isdir) return false end)
            if file and #file > 0 then
                local file1 = file[1]
                local file2 = file1:gsub(".",  function (ch) return (ch >= 'a' and ch <= 'z') and ch:upper() or ch:lower() end)
                os._FSCASE = not (os.exists(file1) and os.exists(file2))
            else
                os._FSCASE = true
            end
        end
    end
    return os._FSCASE
end

-- get all current environment variables
function os.getenvs()
    local envs = {}
    for _, line in ipairs(os._getenvs()) do
        local p = line:find('=', 1, true)
        if p then
            local key = line:sub(1, p - 1):trim()
            if os.host() == "windows" then
                key = key:upper()
            end
            local values = line:sub(p + 1):trim()
            if #key > 0 then
                envs[key] = values
            end
        end
    end
    return envs
end

-- set values to environment variable 
function os.setenv(name, ...)
    return os._setenv(name, table.concat({...}, path.envsep()))
end

-- add values to environment variable 
function os.addenv(name, ...)
    local sep = path.envsep()
    local values = {...}
    if #values > 0 then
        return os._setenv(name, table.concat(values, sep) .. sep ..  (os.getenv(name) or ""))
    else
        return true
    end
end

-- set values to environment variable with the given seperator 
function os.setenvp(name, values, sep)
    sep = sep or path.envsep()
    return os._setenv(name, table.concat(table.wrap(values), sep))
end

-- add values to environment variable with the given seperator 
function os.addenvp(name, values, sep)
    sep = sep or path.envsep()
    values = table.wrap(values)
    if #values > 0 then
        return os._setenv(name, table.concat(values, sep) .. sep ..  (os.getenv(name) or ""))
    else
        return true
    end
end

-- read string data from pasteboard
function os.pbpaste()
    if os.host() == "macosx" then
        local ok, result = os.iorun("pbpaste")
        if ok then
            return result
        end
    elseif os.host() == "linux" then
        local ok, result = os.iorun("xsel --clipboard --output")
        if ok then
            return result
        end
    else
        -- TODO
    end
end

-- copy string data to pasteboard
function os.pbcopy(data)
    if os.host() == "macosx" then
        os.run("bash -c \"echo '" .. data .. "' | pbcopy\"")
    elseif os.host() == "linux" then
        os.run("bash -c \"echo '" .. data .. "' | xsel --clipboard --input\"")
    else
        -- TODO
    end
end

-- read the content of symlink
function os.readlink(symlink)
    return os._readlink(path.absolute(symlink))
end

-- get the program directory
function os.programdir()
    return xmake._PROGRAM_DIR
end

-- get the program file
function os.programfile()
    return xmake._PROGRAM_FILE
end

-- get the working directory
function os.workingdir()
    return xmake._WORKING_DIR
end

-- get the project directory
function os.projectdir()
    return xmake._PROJECT_DIR
end

-- get the project file
function os.projectfile()
    return xmake._PROJECT_FILE
end

-- return module
return os<|MERGE_RESOLUTION|>--- conflicted
+++ resolved
@@ -792,36 +792,6 @@
 -- get the system null device
 function os.nuldev(input)
 
-<<<<<<< HEAD
-    if os.host() == "windows" then
-        -- not every program supports windows NUL device
-        -- we use a disk file to simulate it
-
-        -- init the output nuldev
-        if xmake._NULDEV_OUTPUT == nil then
-            xmake._NULDEV_OUTPUT = path.join(path.directory(os.tmpdir()), "null")
-        else
-            os.rm(xmake._NULDEV_OUTPUT)
-        end
-        -- init the input nuldev
-        if xmake._NULDEV_INPUT == nil then
-            -- create an empty file
-            --
-            -- for fix issue on mingw:
-            -- $ gcc -fopenmp -S -o nul -xc nul
-            -- gcc: fatal error：input file ‘nul’ is the same as output file
-            --
-            local inputfile = path.join(path.directory(os.tmpdir()), "nullin")
-            io.writefile(inputfile, "")
-            xmake._NULDEV_INPUT = inputfile
-        end
-    else
-        if xmake._NULDEV_OUTPUT == nil then
-            xmake._NULDEV_OUTPUT = "/dev/null"
-        end
-        if xmake._NULDEV_INPUT == nil then
-            xmake._NULDEV_INPUT = "/dev/null"
-=======
     if input then
         if os.host() == "windows" then
             -- init the input nuldev
@@ -840,7 +810,6 @@
             if xmake._NULDEV_INPUT == nil then
                 xmake._NULDEV_INPUT = "/dev/null"
             end
->>>>>>> db0b2ae6
         end
         return xmake._NULDEV_INPUT
     else
