--- conflicted
+++ resolved
@@ -116,7 +116,6 @@
             path(sourcefile)
         })
 
-<<<<<<< HEAD
         -- use this way to set depend to avoid generating files multiple times
         depend.on_changed(function() 
             progress.show(opt.progress, "${color.build.object}generating.idl %s", sourcefile)
@@ -179,14 +178,6 @@
             batchcmds:set_depmtime(os.mtime(scobj))
             batchcmds:set_depcache(target:dependfile(scobj))
         end
-=======
-        batchcmds:show_progress(opt.progress, "${color.build.object}compiling.idl %s", sourcefile)
-        batchcmds:vrunv(midl.program, flags, {envs = msvc:runenvs()})
-
-        local iid_file = path.join(autogendir, name .. "_i.c")
-        local objectfile = target:objectfile(iid_file)
-        table.insert(target:objectfiles(), objectfile)
->>>>>>> fd49b775
 
         if os.exists(pcfile) and enable_proxy then
             table.insert(target:objectfiles(), pcobj)
